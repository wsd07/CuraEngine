--- conflicted
+++ resolved
@@ -22,71 +22,11 @@
 #include <gtest/gtest_prod.h> //Friend tests, so that they can inspect the privates.
 #endif
 
-<<<<<<< HEAD
-    /*!
-     * Get the fan speed computed for this extruder plan
-     *
-     * \warning assumes ExtruderPlan::processFanSpeedForMinimalLayerTime has already been called
-     *
-     * \return The fan speed computed in processFanSpeedForMinimalLayerTime
-     */
-    double getFanSpeed();
-
-    /*!
-     * Apply back-pressure compensation to this path.
-     * Since the total (filament) pressure in a feeder-system is not only dependent on the pressure that exists between the nozzle and the
-     * feed-mechanism (which should be near-constant on a bowden style setup), but _also_ between the nozzle and the last-printed layer.
-     * This last type is called 'back-pressure'. In this function, properties of the path-outflow are adjusted so that the back-pressure is
-     * compensated for. This is conjectured to be especially important if the printer has a Bowden-tube style setup.
-     *
-     * \param The amount of back-pressure compensation as a ratio. 'Applying' a value of 0 is a no-op.
-     */
-    void applyBackPressureCompensation(const Ratio back_pressure_compensation);
-
-protected:
-    LayerIndex layer_nr; //!< The layer number at which we are currently printing.
-    bool is_initial_layer; //!< Whether this extruder plan is printed on the very first layer (which might be raft)
-    const bool is_raft_layer; //!< Whether this is a layer which is part of the raft
-
-    coord_t layer_thickness; //!< The thickness of this layer in Z-direction
-
-    const FanSpeedLayerTimeSettings& fan_speed_layer_time_settings; //!< The fan speed and layer time settings used to limit this extruder plan
-
-    const RetractionConfig& retraction_config; //!< The retraction settings for the extruder of this plan
-
-    double extraTime; //!< Extra waiting time at the and of this extruder plan, so that the filament can cool
-
-    double fan_speed; //!< The fan speed to be used during this extruder plan
-
-    double temperatureFactor; //!< Temperature reduction factor for small layers
-
-    /*!
-     * Set the fan speed to be used while printing this extruder plan
-     *
-     * \param fan_speed The speed for the fan
-     */
-    void setFanSpeed(double fan_speed);
-
-    /*!
-     * Force the minimal layer time to hold by slowing down and lifting the head if required.
-     *
-     * \param maximum_cool_min_layer_time Maximum minimum layer time for all extruders in this layer
-     * \param time_other_extr_plans Time spend on other extruders in this layer
-     * \return if minimal layer time has indeed been applied
-     */
-    bool forceMinimalLayerTime(double maximum_cool_min_layer_time, double time_other_extr_plans);
-
-    /*!
-     * @return The time needed for (un)retract the path
-     */
-    double getRetractTime(const GCodePath& path);
-=======
 #include <functional>
 #include <limits>
 #include <memory>
 #include <optional>
 #include <vector>
->>>>>>> 6a47349e
 
 namespace cura
 {
@@ -94,7 +34,6 @@
 class Comb;
 class SliceDataStorage;
 class LayerPlanBuffer;
-
 
 /*!
  * The LayerPlan class stores multiple moves that are planned.
