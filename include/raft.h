--- conflicted
+++ resolved
@@ -56,17 +56,10 @@
     static size_t getTotalExtraLayers();
 
     /*!
-<<<<<<< HEAD
-     *  \brief Get the amount of bottom for the raft interface.
-     *  \note This is currently hard-coded to 1 because we have yet no setting for the bottom
-     */
-    static size_t getBottomLayers();
-=======
      *  \brief Get the amount of layers for the raft base.
      *  \note This is currently hard-coded to 1 because we have yet no setting for the base
      */
     static size_t getBaseLayers();
->>>>>>> 50048964
 
     /*! \brief Get the amount of layers for the raft interface. */
     static size_t getInterfaceLayers();
@@ -91,9 +84,6 @@
     static LayerType getLayerType(LayerIndex layer_index);
 
 private:
-<<<<<<< HEAD
-    static size_t getLayersAmount(const std::string& extruder_nr, const std::string& layers_nr);
-=======
     /*!
      * \brief Get the amount of layers to be printed for the given raft section
      * \param extruder_nr_setting_name The name of the setting to be fetched to get the proper extruder number
@@ -101,7 +91,6 @@
      * \return The number of layers for the given raft section, or 0 if raft is disabled
      */
     static size_t getLayersAmount(const std::string& extruder_nr_setting_name, const std::string& target_raft_section);
->>>>>>> 50048964
 };
 
 } // namespace cura
