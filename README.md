# CuraEngine

<p align="center">
<<<<<<< HEAD
    <a href="https://github.com/Ultimaker/CuraEngine/actions/workflows/unit-tests.yml" alt="Unit Tests">
        <img src="https://github.com/Ultimaker/CuraEngine/actions/workflows/unit-tests.yml/badge.svg" /></a>
=======
    <a href="https://github.com/Ultimaker/CuraEngine/actions/workflows/unit-test.yml" alt="Unit Tests">
        <img src="https://github.com/Ultimaker/CuraEngine/actions/workflows/unit-test.yml/badge.svg" /></a>
>>>>>>> 52041bc2
    <a href="https://github.com/Ultimaker/CuraEngine/issues" alt="Open Issues">
        <img src="https://img.shields.io/github/issues/ultimaker/curaengine" /></a>
    <a href="https://github.com/Ultimaker/CuraEngine/issues?q=is%3Aissue+is%3Aclosed" alt="Closed Issues">
        <img src="https://img.shields.io/github/issues-closed/ultimaker/curaengine?color=g" /></a>
    <a href="https://github.com/Ultimaker/CuraEngine/pulls" alt="Pull Requests">
        <img src="https://img.shields.io/github/issues-pr/ultimaker/curaengine" /></a>
    <a href="https://github.com/Ultimaker/CuraEngine/graphs/contributors" alt="Contributors">
        <img src="https://img.shields.io/github/contributors/ultimaker/curaengine" /></a>
    <a href="https://github.com/Ultimaker/CuraEngine" alt="Repo Size">
        <img src="https://img.shields.io/github/repo-size/ultimaker/curaengine?style=flat" /></a>
    <a href="https://github.com/Ultimaker/CuraEngine/blob/master/LICENSE" alt="License">
        <img src="https://img.shields.io/github/license/ultimaker/curaengine?style=flat" /></a>
</p>

CuraEngine is a C++ console application for 3D printing GCode generation. It has been made as a better and faster
alternative to the old Skeinforge engine and is an integral part of [Cura](https://github.com/ultimaker/Cura). You can
use CuraEngine separately or in other applications. Feel free to add it to your application. But please take
note of the [License](LICENSE)

## License

![License](https://img.shields.io/github/license/ultimaker/curaengine?style=flat)  
CuraEngine is released under terms of the AGPLv3 License. Terms of the license can be found in the LICENSE file. Or at
http://www.gnu.org/licenses/agpl.html

> But in general it boils down to:  
> **You need to share the source of any CuraEngine modifications if you make an application with the CuraEngine. (Even if
> you make a web-based slicer, you still need to share the source!)**

## How to Install

> **Note:**  
> We are currently in the process of switch our builds and pipelines to an approach which uses [Conan](https://conan.io/)
> and pip to manage our dependencies, which are stored on our JFrog Artifactory server and in the pypi.org.
> At the moment not everything is fully ported yet, so bare with us.

Follow the instructions below setup your development environement.  
_requirements: Python 3.6+ (3.10.4 is recommended since Cura 5.+ uses that one), gcc 9+ (Linux), VS2019+ (Windows),
apple-clang 11+ (MacOS), CMake 3.20+ (optional), Ninja 1.10+ (optional), make (Linux, MacOS), nmake (Windows)_

If you have never used [Conan](https://conan.io/) read their [documentation](https://docs.conan.io/en/latest/index.html)
which is quite extensive and well maintained. Conan is a Python program and can be installed using pip

```shell
pip install conan
```

<<<<<<< HEAD
> **IMPORTANT**  
> CuraEngine is a fickle beast, Ultimaker has its own Conan config repository; which ensures that the correct compiler
> settings and Conan remotes are used. Although you could use your own Conan configuration and profiles it might be
> easier to use the Conan configuration which Ultimaker uses. This can be installed with the following command:
> ```shell
> conan profile new default --detect  # This should create a default profile with the system detected standard compiler
> conan config install https://github.com/ultimaker/conan-config.git  # This will install our profiles, settinsg and remotes
> ```

As mentioned in the notes above we use our own JFrog Artifactory server, so make sure you add this server tou your Conan
remotes. **This step is not necessary if you use our supplied Conan configuration.**

```shell
conan remote add ultimaker https://peer23peer.jfrog.io/artifactory/api/conan/cura-conan True 
```

=======
**IMPORTANT**  
CuraEngine is a fickle beast, Ultimaker has its own Conan config repository; which ensures that the correct compiler
settings and Conan remotes are used. Although you could use your own Conan configuration and profiles it might be
easier to use the Conan configuration which Ultimaker uses. This can be installed with the following command:
```shell
conan profile new default --detect  # This should create a default profile with the system detected standard compiler
# FIXME: Once we fully support Conan change to: `conan config install https://github.com/Ultimaker/conan-config.git`
conan config install https://github.com/Ultimaker/conan-config.git -a "-b CURA-9177_Fix_CI_CD" -tf $HOME/.conan # This will install our profiles, settings and remotes
```

> **Note:**
> As mentioned in the above we use our own JFrog Artifactory server, so make sure you add this server tou your Conan
> remotes. **This step is not necessary if you use our supplied Conan configuration.**
>
> ```shell
> conan remote add ultimaker https://peer23peer.jfrog.io/artifactory/api/conan/cura-conan True 
> ```

>>>>>>> 52041bc2
The steps above should be enough to get your system in such a state you can start development on CuraEngine. If you want
to use your own system provided CMake and CMake generators, such as: Ninja, Make, NMake use the following steps to
install the dependencies for CuraEngine. Executed in the root directory of CuraEngine.

#### Release build type
```shell
conan install . -pr:b cura_build.jinja -pr:h cura_release.jinja --build=missing
cmake . -DCMAKE_TOOLCHAIN_FILE=cmake-build-release/conan/conan_toolchain.cmake
cmake --build .
```

Conan can also provide the build tools, such as CMake and Ninja. This can handy if your current system package manager
doesn't have the minimum required versions available. We can use these if we use the
[VirtualBuildEnv](https://docs.conan.io/en/latest/reference/conanfile/tools/env/virtualbuildenv.html) generator and
activate that build environement during building

```shell
# for Linux/MacOS
conan install . -pr:b cura_build.jinja -pr:h cura_release.jinja --build=missing -g VirtualBuildEnv
. cmake-build-release/conan/conanbuild.sh
cmake . -G "Ninja" -DCMAKE_TOOLCHAIN_FILE=cmake-build-release/conan/conan_toolchain.cmake
cmake --build .
```

```shell
# for Windows
conan install . -pr:b cura_build.jinja -pr:h cura_release.jinja --build=missing -g VirtualBuildEnv
.\cmake-build-release\conan\conanbuild.ps1
cmake . -G "Ninja" -DCMAKE_TOOLCHAIN_FILE=cmake-build-release\conan\conan_toolchain.cmake
cmake --build .
```

#### Debug build type

Use the same instructions as above, but replace the host profile with cura_release.jinja for the conan install command
`-pr:h cura_debug.jinja`

```shell
conan install . -pr:b cura_build.jinja -pr:h cura_debug.jinja --build=missing
cmake . -DCMAKE_TOOLCHAIN_FILE=cmake-build-release/conan/conan_toolchain.cmake
cmake --build .
```

And if you want to use the Conan provided build tools with the Debug build type, use the instructions below:

```shell
# for Linux/MacOS
conan install . -pr:b cura_build.jinja -pr:h cura_debug.jinja --build=missing -g VirtualBuildEnv
. cmake-build-release/conan/conanbuild.sh
cmake . -G "Ninja" -DCMAKE_TOOLCHAIN_FILE=cmake-build-release/conan/conan_toolchain.cmake
cmake --build .
```

```shell
# for Windows
conan install . -pr:b cura_build.jinja -pr:h cura_debug.jinja --build=missing -g VirtualBuildEnv
.\cmake-build-release\conan\conanbuild.ps1
cmake . -G "Ninja" -DCMAKE_TOOLCHAIN_FILE=cmake-build-release\conan\conan_toolchain.cmake
cmake --build .
```

### Dependencies

![Dependency graph](docs/assets/deps.png)

#### Runtime dependencies
- arcus
- boost
- clipper
- llvm-openmp
- protobuf
- rapidjson
- stb
- zlib

#### Build dependencies
- [Python](https://www.python.org/)
- [Cmake](https://cmake.org/)
- [Ninja (optional)](https://ninja-build.org/)
- [GNU-GCC](https://gcc.gnu.org/)
- [Visual Studio](https://visualstudio.microsoft.com/vs/)
- [xcode command line tools](https://developer.apple.com/xcode/)

#### IDE

If you're using [CLion](https://www.jetbrains.com/clion/) as an IDE be sure to checkout the Conan plugin
[Conan CLion plugin](https://docs.conan.io/en/latest/integrations/ide/clion.html)

## Running

Other than running CuraEngine from a frontend, such as Ultimaker/Cura, one can run CuraEngine from the command line.
For that one needs a settings JSON file, which can be found in the Ultimaker/Cura repository.
Note that the structure of the json files has changed since 2.1. In the corresponding branch of the Cura repository you
can find how the json files used to be structured.

An example run for an UM2 machine looks as follows:

Navigate to the CuraEngine build directory and execute the following

```shell
# for Linux/MacOS
./CuraEngine slice -v -j ../Cura/resources/definitions/dual_extrusion_printer.def.json -o "output/test.gcode" -e1 -s infill_line_distance=0 -e0 -l "/model_1.stl" -e1 -l "fully_filled_model.stl" 
```

```shell
# for Windows
CuraEngine slice -v -j ..\Cura\resources\definitions\dual_extrusion_printer.def.json -o "output\test.gcode" -e1 -s infill_line_distance=0 -e0 -l "\model_1.stl" -e1 -l "fully_filled_model.stl" 
```

Run `CuraEngine help` for a general description of how to use the CuraEngine tool.

[Set the environment variable](https://help.ubuntu.com/community/EnvironmentVariables) CURA_ENGINE_SEARCH_PATH to the
appropriate paths, delimited by a colon e.g.

```
CURA_ENGINE_SEARCH_PATH=/path/to/Cura/resources/definitions:/user/defined/path
```

## Internals

> **TODO:** Add workings of BeadingStrategy, Extrusion- junction, line and segment

The Cura Engine is structured as mainly .h files. This is not standard for a C++ project. However, using less cpp files
makes the optimizer work harder and removes linking error issues. It's partially a result of lazyness but comes in handy
for optimizations.

The .h files contain different steps called from the main.cpp file. The main.cpp file contains the global slicing logic.

The slicing process follows the following global steps:

* Load 3D model
* Analize and fix 3D model
* Slice 3D model into 2D layers
* Build LayerParts from sliced layers
* Generate Insets
* Generate up/down skins areas
* Generate sparse infill areas
* Generate GCode for each layer

Each step has more logic in it. But this is a general overview.
All data for the engine is stored in the "SliceDataStorage". It's important to remember that only the data from the
previous step is valid.

Coordinates are stored in 64bit integers as microns in the code. So if you see a value of 1000 then this mean 1mm of
distance. This is because Clipper works on 64bit integers and microns give a high enough resolution without limiting the
size too much. Note that there are some bits and pieces of code that need to be careful about 64bit overflows,
especially calculating lengths sqrt(x*x+y*y) can cause overflows.

### OptimizedModel

The OptimizedModel is a 3D model stored with vertex<->face relations. This gives touching face relations which are used
later on to slice into layers faster.

### Slicer

While usually the whole GCode generation process is called 'slicing', the Slicer in the CuraEngine is the piece of code
that generates layers. Each layer contains closed 2D polygons.
These polygons are generated in a 2 step process. First all triangles are cut into lines per layer, for each layer a "
line segment" is added to that layer.
Next all these line-segments are connected to each other to make Polygons. The vertex<->face relations of the
OptimizedModel help to make this process fast, as there is a huge chance that 2 connecting faces also make 2 connecting
line-segments.
This code also patches up small holes in the 3D model, so your model doesn't need to be a perfect Manifold. It also
deals with incorrect normals, so it can flip around line-segments to fit end-to-end.
The slicing code is found in [slicer.cpp](src/slicer.cpp)

After the Slicer we have closed Polygons which can be used in Clipper.

### LayerParts

An important concept to grasp is the idea of LayerParts. LayerParts are seperate parts inside a single layer. For
example, in a solid cube each layer has a single LayerPart. However, in a table the layers which cover the legs have a
LayerPart per leg, and thus there will be 4 LayerParts.
A LayerPart is a seperated area inside a single layer which does not touch any other LayerParts. Most operations run on
LayerParts as it reduces the amount of data to be processed. During GCode generation handling each LayerPart as a
separate step makes sure you never travel between LayerParts which reduces the amount of external travel.
LayerParts are generated after the Slicer step.
The code for generating LayerParts is found in [layerParts.cpp](src/layerPart.cpp)

In order to generate the LayerParts, Clipper is used. A Clipper union with extended results gives a list of Polygons
with holes in them. Each polygon is a LayerPart, and the holes are added to this LayerPart.

### Insets

Insets are also called "Perimeters" or "Loops" sometimes. Generating the insets is only a small bit of code, as Clipper
does most of the heavy lifting.
The code for generating insets is found in [WallsComputation.cpp](src/WallsComputation.cpp).

### Up/Down skin

The skin code generates the fully filled areas, it does this with some heavy boolean Clipper action. The skin step uses
data from different layers to get the job done. Check the code for details.
The sparse infill area code is almost the same as the skin code. With the difference that it keeps the other areas and
uses different offsets.
The code for generating skin areas is found in [skin.cpp](src/skin.cpp).

Note that these steps generate the areas, not the actual infill lines. The infill line paths are generated later on. So
the result of this step are lists of Polygons which are the areas that need to be filled.

### GCode generation

The GCode generation is quite a large bit of code. As a lot is going on here. Important bits here are:

* PathOrderOptimizer: This piece of code needs to solve a TravelingSalesmanProblem. Given a list of polygons/lines it
  tries to find the best order in which to print them. It currently does this by finding the closest next polygon to
  print. The code for this is found in [pathOrderOptimizer.cpp](src/pathOrderOptimizer.cpp).
* Infill: This code generates a group of lines from an area. This is the code that generates the actual infill pattern.
  There is also a concentric infill function, which is currently not used. The code for this is found
  in [infill.cpp](src/infill.cpp) and the [infill subfolder](src/infill/).
* Comb: The combing code is the code that tries to avoid holes when moving the head around without printing. This code
  also detects when it fails. The final GCode generator uses the combing code while generating the final GCode. So they
  interact closely. The combing code is found in [pathPlanning/Comb.cpp](src/pathPlanning/Comb.cpp)
* GCodeExport: The GCode export is a 2 step process. First it collects all the paths for a layer that it needs to print,
  this includes all moves, prints, extrusion widths. And then it generates the final GCode. This is the only piece of
  code that has knowledge about GCode keywords and syntax to generate a different flavor of GCode it will be the only
  piece that needs adjustment. All volumatric calculations also happen here. The code for the GCode export is found
  at [FffGcodeWriter.cpp](src/FffGcodeWriter.cpp)<|MERGE_RESOLUTION|>--- conflicted
+++ resolved
@@ -1,13 +1,8 @@
 # CuraEngine
 
 <p align="center">
-<<<<<<< HEAD
-    <a href="https://github.com/Ultimaker/CuraEngine/actions/workflows/unit-tests.yml" alt="Unit Tests">
-        <img src="https://github.com/Ultimaker/CuraEngine/actions/workflows/unit-tests.yml/badge.svg" /></a>
-=======
     <a href="https://github.com/Ultimaker/CuraEngine/actions/workflows/unit-test.yml" alt="Unit Tests">
         <img src="https://github.com/Ultimaker/CuraEngine/actions/workflows/unit-test.yml/badge.svg" /></a>
->>>>>>> 52041bc2
     <a href="https://github.com/Ultimaker/CuraEngine/issues" alt="Open Issues">
         <img src="https://img.shields.io/github/issues/ultimaker/curaengine" /></a>
     <a href="https://github.com/Ultimaker/CuraEngine/issues?q=is%3Aissue+is%3Aclosed" alt="Closed Issues">
@@ -55,24 +50,6 @@
 pip install conan
 ```
 
-<<<<<<< HEAD
-> **IMPORTANT**  
-> CuraEngine is a fickle beast, Ultimaker has its own Conan config repository; which ensures that the correct compiler
-> settings and Conan remotes are used. Although you could use your own Conan configuration and profiles it might be
-> easier to use the Conan configuration which Ultimaker uses. This can be installed with the following command:
-> ```shell
-> conan profile new default --detect  # This should create a default profile with the system detected standard compiler
-> conan config install https://github.com/ultimaker/conan-config.git  # This will install our profiles, settinsg and remotes
-> ```
-
-As mentioned in the notes above we use our own JFrog Artifactory server, so make sure you add this server tou your Conan
-remotes. **This step is not necessary if you use our supplied Conan configuration.**
-
-```shell
-conan remote add ultimaker https://peer23peer.jfrog.io/artifactory/api/conan/cura-conan True 
-```
-
-=======
 **IMPORTANT**  
 CuraEngine is a fickle beast, Ultimaker has its own Conan config repository; which ensures that the correct compiler
 settings and Conan remotes are used. Although you could use your own Conan configuration and profiles it might be
@@ -91,7 +68,6 @@
 > conan remote add ultimaker https://peer23peer.jfrog.io/artifactory/api/conan/cura-conan True 
 > ```
 
->>>>>>> 52041bc2
 The steps above should be enough to get your system in such a state you can start development on CuraEngine. If you want
 to use your own system provided CMake and CMake generators, such as: Ninja, Make, NMake use the following steps to
 install the dependencies for CuraEngine. Executed in the root directory of CuraEngine.
