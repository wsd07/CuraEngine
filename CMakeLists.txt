--- conflicted
+++ resolved
@@ -53,7 +53,10 @@
 
 add_executable(CuraEngine ${engine_SRCS} ${engine_PB_SRCS})
 target_link_libraries(CuraEngine clipper Arcus)
-<<<<<<< HEAD
+
+if (UNIX)
+    target_link_libraries(CuraEngine pthread)
+endif()
 
 
 set(test_SRCS
@@ -61,9 +64,4 @@
 )
 
 add_executable(Test ${test_SRCS})
-target_link_libraries(Test clipper Arcus)
-=======
-if (UNIX)
-    target_link_libraries(CuraEngine pthread)
-endif()
->>>>>>> a2f88584
+target_link_libraries(Test clipper Arcus)