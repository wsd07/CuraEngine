--- conflicted
+++ resolved
@@ -211,13 +211,10 @@
     src/utils/AABB.cpp
     src/utils/AABB3D.cpp
     src/utils/Date.cpp
-<<<<<<< HEAD
     src/utils/ExtrusionJunction.cpp
     src/utils/ExtrusionLine.cpp
     src/utils/ExtrusionSegment.cpp
-=======
     src/utils/FMatrix4x3.cpp
->>>>>>> 6ff23a12
     src/utils/gettime.cpp
     src/utils/getpath.cpp
     src/utils/LinearAlg2D.cpp
