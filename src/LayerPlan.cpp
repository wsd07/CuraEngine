// Copyright (c) 2023 UltiMaker
// CuraEngine is released under the terms of the AGPLv3 or higher

#include "LayerPlan.h"

#include <algorithm>
#include <cstring>
#include <numeric>
#include <optional>

#include <range/v3/algorithm/max_element.hpp>
#include <scripta/logger.h>
#include <spdlog/spdlog.h>

#include "Application.h" //To communicate layer view data.
#include "ExtruderTrain.h"
#include "PathOrderMonotonic.h" //Monotonic ordering of skin lines.
#include "Slice.h"
#include "WipeScriptConfig.h"
#include "communication/Communication.h"
#include "pathPlanning/Comb.h"
#include "pathPlanning/CombPaths.h"
#include "plugins/slots.h"
#include "raft.h" // getTotalExtraLayers
#include "settings/types/Ratio.h"
#include "sliceDataStorage.h"
#include "utils/Simplify.h"
#include "utils/linearAlg2D.h"
#include "utils/polygonUtils.h"
#include "utils/section_type.h"

namespace cura
{

constexpr int MINIMUM_LINE_LENGTH = 5; // in uM. Generated lines shorter than this may be discarded
constexpr int MINIMUM_SQUARED_LINE_LENGTH = MINIMUM_LINE_LENGTH * MINIMUM_LINE_LENGTH;


GCodePath* LayerPlan::getLatestPathWithConfig(
    const GCodePathConfig& config,
    const SpaceFillType space_fill_type,
    const coord_t z_offset,
    const Ratio flow,
    const Ratio width_factor,
    const bool spiralize,
    const Ratio speed_factor)
{
    std::vector<GCodePath>& paths = extruder_plans_.back().paths_;
    if (paths.size() > 0 && paths.back().config == config && ! paths.back().done && paths.back().flow == flow && paths.back().width_factor == width_factor
        && paths.back().speed_factor == speed_factor && paths.back().z_offset == z_offset
        && paths.back().mesh == current_mesh_) // spiralize can only change when a travel path is in between
    {
        return &paths.back();
    }
    paths.emplace_back(GCodePath{ .z_offset = z_offset,
                                  .config = config,
                                  .mesh = current_mesh_,
                                  .space_fill_type = space_fill_type,
                                  .flow = flow,
                                  .width_factor = width_factor,
                                  .spiralize = spiralize,
                                  .speed_factor = speed_factor });

    GCodePath* ret = &paths.back();
    ret->skip_agressive_merge_hint = mode_skip_agressive_merge_;
    return ret;
}

const Polygons* LayerPlan::getCombBoundaryInside() const
{
    return &comb_boundary_preferred_;
}

void LayerPlan::forceNewPathStart()
{
    std::vector<GCodePath>& paths = extruder_plans_.back().paths_;
    if (paths.size() > 0)
        paths[paths.size() - 1].done = true;
}

LayerPlan::LayerPlan(
    const SliceDataStorage& storage,
    LayerIndex layer_nr,
    coord_t z,
    coord_t layer_thickness,
    size_t start_extruder,
    const std::vector<FanSpeedLayerTimeSettings>& fan_speed_layer_time_settings_per_extruder,
    coord_t comb_boundary_offset,
    coord_t comb_move_inside_distance,
    coord_t travel_avoid_distance)
<<<<<<< HEAD
    : configs_storage(storage, layer_nr, layer_thickness)
    , z(z)
    , final_travel_z(z)
    , mode_skip_agressive_merge(false)
    , storage(storage)
    , layer_nr(layer_nr)
    , is_initial_layer(layer_nr == 0 - static_cast<LayerIndex>(Raft::getTotalExtraLayers()))
    , is_raft_layer(layer_nr < 0 - static_cast<LayerIndex>(Raft::getFillerLayerCount()))
    , layer_thickness(layer_thickness)
    , has_prime_tower_planned_per_extruder(Application::getInstance().current_slice->scene.extruders.size(), false)
    , has_prime_tower_base_planned(false)
    , has_prime_tower_inset_planned(false)
    , current_mesh(nullptr)
    , last_extruder_previous_layer(start_extruder)
    , last_planned_extruder(&Application::getInstance().current_slice->scene.extruders[start_extruder])
    , first_travel_destination_is_inside(false)
=======
    : configs_storage_(storage, layer_nr, layer_thickness)
    , z_(z)
    , final_travel_z_(z)
    , mode_skip_agressive_merge_(false)
    , storage_(storage)
    , layer_nr_(layer_nr)
    , is_initial_layer_(layer_nr == 0 - static_cast<LayerIndex>(Raft::getTotalExtraLayers()))
    , is_raft_layer_(layer_nr < 0 - static_cast<LayerIndex>(Raft::getFillerLayerCount()))
    , layer_thickness_(layer_thickness)
    , has_prime_tower_planned_per_extruder_(Application::getInstance().current_slice_->scene.extruders.size(), false)
    , current_mesh_(nullptr)
    , last_extruder_previous_layer_(start_extruder)
    , last_planned_extruder_(&Application::getInstance().current_slice_->scene.extruders[start_extruder])
    , first_travel_destination_is_inside_(false)
>>>>>>> 90aea70b
    , // set properly when addTravel is called for the first time (otherwise not set properly)
    comb_boundary_minimum_(computeCombBoundary(CombBoundary::MINIMUM))
    , comb_boundary_preferred_(computeCombBoundary(CombBoundary::PREFERRED))
    , comb_move_inside_distance_(comb_move_inside_distance)
    , fan_speed_layer_time_settings_per_extruder_(fan_speed_layer_time_settings_per_extruder)
{
    size_t current_extruder = start_extruder;
    was_inside_ = true; // not used, because the first travel move is bogus
    is_inside_ = false; // assumes the next move will not be to inside a layer part (overwritten just before going into a layer part)
    if (Application::getInstance().current_slice_->scene.current_mesh_group->settings.get<CombingMode>("retraction_combing") != CombingMode::OFF)
    {
        comb_ = new Comb(storage, layer_nr, comb_boundary_minimum_, comb_boundary_preferred_, comb_boundary_offset, travel_avoid_distance, comb_move_inside_distance);
    }
    else
    {
        comb_ = nullptr;
    }
    for (const ExtruderTrain& extruder : Application::getInstance().current_slice_->scene.extruders)
    {
        layer_start_pos_per_extruder_.emplace_back(extruder.settings_.get<coord_t>("layer_start_x"), extruder.settings_.get<coord_t>("layer_start_y"));
    }
    extruder_plans_.reserve(Application::getInstance().current_slice_->scene.extruders.size());
    extruder_plans_.emplace_back(
        current_extruder,
        layer_nr,
        is_initial_layer_,
        is_raft_layer_,
        layer_thickness,
        fan_speed_layer_time_settings_per_extruder[current_extruder],
        storage.retraction_wipe_config_per_extruder[current_extruder].retraction_config);

    for (size_t extruder_nr = 0; extruder_nr < Application::getInstance().current_slice_->scene.extruders.size(); extruder_nr++)
    { // Skirt and brim.
        skirt_brim_is_processed_[extruder_nr] = false;
    }
}

LayerPlan::~LayerPlan()
{
    if (comb_)
        delete comb_;
}

ExtruderTrain* LayerPlan::getLastPlannedExtruderTrain()
{
    return last_planned_extruder_;
}

Polygons LayerPlan::computeCombBoundary(const CombBoundary boundary_type)
{
    Polygons comb_boundary;
    const CombingMode mesh_combing_mode = Application::getInstance().current_slice_->scene.current_mesh_group->settings.get<CombingMode>("retraction_combing");
    if (mesh_combing_mode != CombingMode::OFF && (layer_nr_ >= 0 || mesh_combing_mode != CombingMode::NO_SKIN))
    {
        if (layer_nr_ < 0)
        {
            comb_boundary = storage_.raftOutline.offset(MM2INT(0.1));
        }
        else
        {
            for (const std::shared_ptr<SliceMeshStorage>& mesh_ptr : storage_.meshes)
            {
                const auto& mesh = *mesh_ptr;
                const SliceLayer& layer = mesh.layers[static_cast<size_t>(layer_nr_)];
                // don't process infill_mesh or anti_overhang_mesh
                if (mesh.settings.get<bool>("infill_mesh") || mesh.settings.get<bool>("anti_overhang_mesh"))
                {
                    continue;
                }
                coord_t offset;
                switch (boundary_type)
                {
                case CombBoundary::MINIMUM:
                    offset = -mesh.settings.get<coord_t>("machine_nozzle_size") / 2 - mesh.settings.get<coord_t>("wall_line_width_0") / 2;
                    break;
                case CombBoundary::PREFERRED:
                    offset = -mesh.settings.get<coord_t>("machine_nozzle_size") * 3 / 2 - mesh.settings.get<coord_t>("wall_line_width_0") / 2;
                    break;
                default:
                    offset = 0;
                    spdlog::warn("Unknown combing boundary type. Did you forget to configure the comb offset for a new boundary type?");
                    break;
                }

                const CombingMode combing_mode = mesh.settings.get<CombingMode>("retraction_combing");
                for (const SliceLayerPart& part : layer.parts)
                {
                    if (combing_mode == CombingMode::ALL) // Add the increased outline offset (skin, infill and part of the inner walls)
                    {
                        comb_boundary.add(part.outline.offset(offset));
                    }
                    else if (combing_mode == CombingMode::NO_SKIN) // Add the increased outline offset, subtract skin (infill and part of the inner walls)
                    {
                        comb_boundary.add(part.outline.offset(offset).difference(part.inner_area.difference(part.infill_area)));
                    }
                    else if (combing_mode == CombingMode::NO_OUTER_SURFACES)
                    {
                        Polygons top_and_bottom_most_fill;
                        for (const SliceLayerPart& outer_surface_part : layer.parts)
                        {
                            for (const SkinPart& skin_part : outer_surface_part.skin_parts)
                            {
                                top_and_bottom_most_fill.add(skin_part.top_most_surface_fill);
                                top_and_bottom_most_fill.add(skin_part.bottom_most_surface_fill);
                            }
                        }
                        comb_boundary.add(part.outline.offset(offset).difference(top_and_bottom_most_fill));
                    }
                    else if (combing_mode == CombingMode::INFILL) // Add the infill (infill only)
                    {
                        comb_boundary.add(part.infill_area);
                    }
                }
            }
        }
    }
    return comb_boundary;
}

void LayerPlan::setIsInside(bool _is_inside)
{
    is_inside_ = _is_inside;
}

bool LayerPlan::setExtruder(const size_t extruder_nr)
{
    if (extruder_nr == getExtruder())
    {
        return false;
    }
    setIsInside(false);
    { // handle end position of the prev extruder
        ExtruderTrain* extruder = getLastPlannedExtruderTrain();
        const bool end_pos_absolute = extruder->settings_.get<bool>("machine_extruder_end_pos_abs");
        Point2LL end_pos(extruder->settings_.get<coord_t>("machine_extruder_end_pos_x"), extruder->settings_.get<coord_t>("machine_extruder_end_pos_y"));
        if (! end_pos_absolute)
        {
            end_pos += getLastPlannedPositionOrStartingPosition();
        }
        else
        {
            const Point2LL extruder_offset(extruder->settings_.get<coord_t>("machine_nozzle_offset_x"), extruder->settings_.get<coord_t>("machine_nozzle_offset_y"));
            end_pos += extruder_offset; // absolute end pos is given as a head position
        }
        if (end_pos_absolute || last_planned_position_)
        {
            addTravel(end_pos); //  + extruder_offset cause it
        }
    }
    if (extruder_plans_.back().paths_.empty() && extruder_plans_.back().inserts_.empty())
    { // first extruder plan in a layer might be empty, cause it is made with the last extruder planned in the previous layer
        extruder_plans_.back().extruder_nr_ = extruder_nr;
    }
    extruder_plans_.emplace_back(
        extruder_nr,
        layer_nr_,
        is_initial_layer_,
        is_raft_layer_,
        layer_thickness_,
        fan_speed_layer_time_settings_per_extruder_[extruder_nr],
        storage_.retraction_wipe_config_per_extruder[extruder_nr].retraction_config);
    assert(extruder_plans_.size() <= Application::getInstance().current_slice_->scene.extruders.size() && "Never use the same extruder twice on one layer!");
    last_planned_extruder_ = &Application::getInstance().current_slice_->scene.extruders[extruder_nr];

    { // handle starting pos of the new extruder
        ExtruderTrain* extruder = getLastPlannedExtruderTrain();
        const bool start_pos_absolute = extruder->settings_.get<bool>("machine_extruder_start_pos_abs");
        Point2LL start_pos(extruder->settings_.get<coord_t>("machine_extruder_start_pos_x"), extruder->settings_.get<coord_t>("machine_extruder_start_pos_y"));
        if (! start_pos_absolute)
        {
            start_pos += getLastPlannedPositionOrStartingPosition();
        }
        else
        {
            Point2LL extruder_offset(extruder->settings_.get<coord_t>("machine_nozzle_offset_x"), extruder->settings_.get<coord_t>("machine_nozzle_offset_y"));
            start_pos += extruder_offset; // absolute start pos is given as a head position
        }
        if (start_pos_absolute || last_planned_position_)
        {
            last_planned_position_ = start_pos;
        }
    }
    return true;
}
void LayerPlan::setMesh(const std::shared_ptr<const SliceMeshStorage>& mesh)
{
    current_mesh_ = mesh;
}

void LayerPlan::moveInsideCombBoundary(const coord_t distance, const std::optional<SliceLayerPart>& part)
{
    constexpr coord_t max_dist2 = MM2INT(2.0) * MM2INT(2.0); // if we are further than this distance, we conclude we are not inside even though we thought we were.
    // this function is to be used to move from the boundary of a part to inside the part
    Point2LL p = getLastPlannedPositionOrStartingPosition(); // copy, since we are going to move p
    if (PolygonUtils::moveInside(comb_boundary_preferred_, p, distance, max_dist2) != NO_INDEX)
    {
        // Move inside again, so we move out of tight 90deg corners
        PolygonUtils::moveInside(comb_boundary_preferred_, p, distance, max_dist2);
        if (comb_boundary_preferred_.inside(p) && (part == std::nullopt || part->outline.inside(p)))
        {
            addTravel_simple(p);
            // Make sure the that any retraction happens after this move, not before it by starting a new move path.
            forceNewPathStart();
        }
    }
}

bool LayerPlan::getPrimeTowerIsPlanned(unsigned int extruder_nr) const
{
    return has_prime_tower_planned_per_extruder_[extruder_nr];
}

void LayerPlan::setPrimeTowerIsPlanned(unsigned int extruder_nr)
{
    has_prime_tower_planned_per_extruder_[extruder_nr] = true;
}

<<<<<<< HEAD
bool LayerPlan::getPrimeTowerBaseIsPlanned() const
{
    return has_prime_tower_base_planned;
}

void LayerPlan::setPrimeTowerBaseIsPlanned()
{
    has_prime_tower_base_planned = true;
}

bool LayerPlan::getPrimeTowerInsetIsPlanned() const
{
    return has_prime_tower_inset_planned;
}

void LayerPlan::setPrimeTowerInsetIsPlanned()
{
    has_prime_tower_inset_planned = true;
}

std::optional<std::pair<Point, bool>> LayerPlan::getFirstTravelDestinationState() const
=======
std::optional<std::pair<Point2LL, bool>> LayerPlan::getFirstTravelDestinationState() const
>>>>>>> 90aea70b
{
    std::optional<std::pair<Point2LL, bool>> ret;
    if (first_travel_destination_)
    {
        ret = std::make_pair(*first_travel_destination_, first_travel_destination_is_inside_);
    }
    return ret;
}

GCodePath& LayerPlan::addTravel(const Point2LL& p, const bool force_retract, const coord_t z_offset)
{
    const GCodePathConfig& travel_config = configs_storage_.travel_config_per_extruder[getExtruder()];

    const RetractionConfig& retraction_config
        = current_mesh_ ? current_mesh_->retraction_wipe_config.retraction_config : storage_.retraction_wipe_config_per_extruder[getExtruder()].retraction_config;

    GCodePath* path = getLatestPathWithConfig(travel_config, SpaceFillType::None, z_offset);

    bool combed = false;

    const ExtruderTrain* extruder = getLastPlannedExtruderTrain();
    const Settings& mesh_or_extruder_settings = current_mesh_ ? current_mesh_->settings : extruder->settings_;


    const bool is_first_travel_of_extruder_after_switch
        = extruder_plans_.back().paths_.size() == 1 && (extruder_plans_.size() > 1 || last_extruder_previous_layer_ != getExtruder());
    bool bypass_combing = is_first_travel_of_extruder_after_switch && mesh_or_extruder_settings.get<bool>("retraction_hop_after_extruder_switch");

    const bool is_first_travel_of_layer = ! static_cast<bool>(last_planned_position_);
    const bool retraction_enable = mesh_or_extruder_settings.get<bool>("retraction_enable");
    if (is_first_travel_of_layer)
    {
        bypass_combing = true; // first travel move is bogus; it is added after this and the previous layer have been planned in LayerPlanBuffer::addConnectingTravelMove
        first_travel_destination_ = p;
        first_travel_destination_is_inside_ = is_inside_;
        if (layer_nr_ == 0 && retraction_enable && mesh_or_extruder_settings.get<bool>("retraction_hop_enabled"))
        {
            path->retract = true;
            path->perform_z_hop = true;
        }
        forceNewPathStart(); // force a new travel path after this first bogus move
    }
    else if (force_retract && last_planned_position_ && ! shorterThen(*last_planned_position_ - p, retraction_config.retraction_min_travel_distance))
    {
        // path is not shorter than min travel distance, force a retraction
        path->retract = true;
        if (comb_ == nullptr)
        {
            path->perform_z_hop = mesh_or_extruder_settings.get<bool>("retraction_hop_enabled");
        }
    }

    if (comb_ != nullptr && ! bypass_combing)
    {
        CombPaths combPaths;

        // Divide by 2 to get the radius
        // Multiply by 2 because if two lines start and end points places very close then will be applied combing with retractions. (Ex: for brim)
        const coord_t max_distance_ignored = mesh_or_extruder_settings.get<coord_t>("machine_nozzle_tip_outer_diameter") / 2 * 2;

        bool unretract_before_last_travel_move = false; // Decided when calculating the combing
        const bool perform_z_hops = mesh_or_extruder_settings.get<bool>("retraction_hop_enabled");
        const bool perform_z_hops_only_when_collides = mesh_or_extruder_settings.get<bool>("retraction_hop_only_when_collides");
        combed = comb_->calc(
            perform_z_hops,
            perform_z_hops_only_when_collides,
            *extruder,
            *last_planned_position_,
            p,
            combPaths,
            was_inside_,
            is_inside_,
            max_distance_ignored,
            unretract_before_last_travel_move);
        if (combed)
        {
            bool retract = path->retract || (combPaths.size() > 1 && retraction_enable);
            if (! retract)
            { // check whether we want to retract
                if (combPaths.throughAir)
                {
                    retract = retraction_enable;
                }
                else
                {
                    for (CombPath& combPath : combPaths)
                    { // retract when path moves through a boundary
                        if (combPath.cross_boundary)
                        {
                            retract = retraction_enable;
                            break;
                        }
                    }
                }
            }

            const coord_t maximum_travel_resolution = mesh_or_extruder_settings.get<coord_t>("meshfix_maximum_travel_resolution");
            coord_t distance = 0;
            Point2LL last_point((last_planned_position_) ? *last_planned_position_ : Point2LL(0, 0));
            for (CombPath& combPath : combPaths)
            { // add all comb paths (don't do anything special for paths which are moving through air)
                if (combPath.empty())
                {
                    continue;
                }
                for (Point2LL& comb_point : combPath)
                {
                    if (path->points.empty() || vSize2(path->points.back() - comb_point) > maximum_travel_resolution * maximum_travel_resolution)
                    {
                        path->points.push_back(comb_point);
                        distance += vSize(last_point - comb_point);
                        last_point = comb_point;
                    }
                }
                distance += vSize(last_point - p);
                const coord_t retract_threshold = mesh_or_extruder_settings.get<coord_t>("retraction_combing_max_distance");
                path->retract = retract || (retract_threshold > 0 && distance > retract_threshold && retraction_enable);
                // don't perform a z-hop
            }
            // Whether to unretract before the last travel move of the travel path, which comes before the wall to be printed.
            // This should be true when traveling towards an outer wall to make sure that the unretraction will happen before the
            // last travel move BEFORE going to that wall. This way, the nozzle doesn't sit still on top of the outer wall's
            // path while it is unretracting, avoiding possible blips.
            path->unretract_before_last_travel_move = path->retract && unretract_before_last_travel_move;
        }
    }

    // CURA-6675:
    // Retraction Minimal Travel Distance should work for all travel moves. If the travel move is shorter than the
    // Retraction Minimal Travel Distance, retraction should be disabled.
    if (! is_first_travel_of_layer && last_planned_position_ && shorterThen(*last_planned_position_ - p, retraction_config.retraction_min_travel_distance))
    {
        path->retract = false;
        path->perform_z_hop = false;
    }

    // no combing? retract only when path is not shorter than minimum travel distance
    if (! combed && ! is_first_travel_of_layer && last_planned_position_ && ! shorterThen(*last_planned_position_ - p, retraction_config.retraction_min_travel_distance))
    {
        if (was_inside_) // when the previous location was from printing something which is considered inside (not support or prime tower etc)
        { // then move inside the printed part, so that we don't ooze on the outer wall while retraction, but on the inside of the print.
            assert(extruder != nullptr);
            coord_t innermost_wall_line_width
                = mesh_or_extruder_settings.get<coord_t>((mesh_or_extruder_settings.get<size_t>("wall_line_count") > 1) ? "wall_line_width_x" : "wall_line_width_0");
            if (layer_nr_ == 0)
            {
                innermost_wall_line_width *= mesh_or_extruder_settings.get<Ratio>("initial_layer_line_width_factor");
            }
            moveInsideCombBoundary(innermost_wall_line_width);
        }
        path->retract = retraction_enable;
        path->perform_z_hop = retraction_enable && mesh_or_extruder_settings.get<bool>("retraction_hop_enabled");
    }

    // must start new travel path as retraction can be enabled or not depending on path length, etc.
    forceNewPathStart();

    GCodePath& ret = addTravel_simple(p, path);
    was_inside_ = is_inside_;
    return ret;
}

GCodePath& LayerPlan::addTravel_simple(const Point2LL& p, GCodePath* path)
{
    bool is_first_travel_of_layer = ! static_cast<bool>(last_planned_position_);
    if (is_first_travel_of_layer)
    { // spiralize calls addTravel_simple directly as the first travel move in a layer
        first_travel_destination_ = p;
        first_travel_destination_is_inside_ = is_inside_;
    }
    if (path == nullptr)
    {
        path = getLatestPathWithConfig(configs_storage_.travel_config_per_extruder[getExtruder()], SpaceFillType::None);
    }
    path->points.push_back(p);
    last_planned_position_ = p;
    return *path;
}

void LayerPlan::planPrime(double prime_blob_wipe_length)
{
    forceNewPathStart();
    GCodePath& prime_travel = addTravel_simple(getLastPlannedPositionOrStartingPosition() + Point2LL(0, MM2INT(prime_blob_wipe_length)));
    prime_travel.retract = false;
    prime_travel.perform_z_hop = false;
    prime_travel.perform_prime = true;
    forceNewPathStart();
}

void LayerPlan::addExtrusionMove(
    const Point2LL p,
    const GCodePathConfig& config,
    const SpaceFillType space_fill_type,
    const Ratio& flow,
    const Ratio width_factor,
    const bool spiralize,
    const Ratio speed_factor,
    const double fan_speed)
{
    GCodePath* path = getLatestPathWithConfig(config, space_fill_type, config.z_offset, flow, width_factor, spiralize, speed_factor);
    path->points.push_back(p);
    path->setFanSpeed(fan_speed);
    if (! static_cast<bool>(first_extrusion_acc_jerk_))
    {
        first_extrusion_acc_jerk_ = std::make_pair(path->config.getAcceleration(), path->config.getJerk());
    }
    last_planned_position_ = p;
}

void LayerPlan::addPolygon(
    ConstPolygonRef polygon,
    int start_idx,
    const bool backwards,
    const GCodePathConfig& config,
    coord_t wall_0_wipe_dist,
    bool spiralize,
    const Ratio& flow_ratio,
    bool always_retract)
{
    constexpr Ratio width_ratio = 1.0_r; // Not printed with variable line width.
    Point2LL p0 = polygon[start_idx];
    addTravel(p0, always_retract, config.z_offset);
    const int direction = backwards ? -1 : 1;
    for (size_t point_idx = 1; point_idx < polygon.size(); point_idx++)
    {
        Point2LL p1 = polygon[(start_idx + point_idx * direction + polygon.size()) % polygon.size()];
        addExtrusionMove(p1, config, SpaceFillType::Polygons, flow_ratio, width_ratio, spiralize);
        p0 = p1;
    }
    if (polygon.size() > 2)
    {
        addExtrusionMove(polygon[start_idx], config, SpaceFillType::Polygons, flow_ratio, width_ratio, spiralize);

        if (wall_0_wipe_dist > 0)
        { // apply outer wall wipe
            p0 = polygon[start_idx];
            int distance_traversed = 0;
            for (size_t point_idx = 1;; point_idx++)
            {
                Point2LL p1 = polygon[(start_idx + point_idx * direction + polygon.size()) % polygon.size()];
                int p0p1_dist = vSize(p1 - p0);
                if (distance_traversed + p0p1_dist >= wall_0_wipe_dist)
                {
                    Point2LL vector = p1 - p0;
                    Point2LL half_way = p0 + normal(vector, wall_0_wipe_dist - distance_traversed);
                    addTravel_simple(half_way);
                    break;
                }
                else
                {
                    addTravel_simple(p1);
                    distance_traversed += p0p1_dist;
                }
                p0 = p1;
            }
            forceNewPathStart();
        }
    }
    else
    {
        spdlog::warn("line added as polygon! (LayerPlan)");
    }
}

void LayerPlan::addPolygonsByOptimizer(
    const Polygons& polygons,
    const GCodePathConfig& config,
    const ZSeamConfig& z_seam_config,
    coord_t wall_0_wipe_dist,
    bool spiralize,
    const Ratio flow_ratio,
    bool always_retract,
    bool reverse_order,
    const std::optional<Point2LL> start_near_location)
{
    if (polygons.empty())
    {
        return;
    }
    PathOrderOptimizer<ConstPolygonPointer> orderOptimizer(start_near_location ? start_near_location.value() : getLastPlannedPositionOrStartingPosition(), z_seam_config);
    for (size_t poly_idx = 0; poly_idx < polygons.size(); poly_idx++)
    {
        orderOptimizer.addPolygon(polygons[poly_idx]);
    }
    orderOptimizer.optimize();

    if (! reverse_order)
    {
        for (const PathOrdering<ConstPolygonPointer>& path : orderOptimizer.paths_)
        {
            addPolygon(*path.vertices_, path.start_vertex_, path.backwards_, config, wall_0_wipe_dist, spiralize, flow_ratio, always_retract);
        }
    }
    else
    {
        for (int index = orderOptimizer.paths_.size() - 1; index >= 0; --index)
        {
            const PathOrdering<ConstPolygonPointer>& path = orderOptimizer.paths_[index];
            addPolygon(**path.vertices_, path.start_vertex_, path.backwards_, config, wall_0_wipe_dist, spiralize, flow_ratio, always_retract);
        }
    }
}

static constexpr double max_non_bridge_line_volume = MM2INT(100); // limit to accumulated "volume" of non-bridge lines which is proportional to distance x extrusion rate

void LayerPlan::addWallLine(
    const Point2LL& p0,
    const Point2LL& p1,
    const Settings& settings,
    const GCodePathConfig& non_bridge_config,
    const GCodePathConfig& bridge_config,
    double flow,
    const Ratio width_factor,
    double& non_bridge_line_volume,
    Ratio speed_factor,
    double distance_to_bridge_start)
{
    const coord_t min_line_len = 5; // we ignore lines less than 5um long
    const double acceleration_segment_len = MM2INT(1); // accelerate using segments of this length
    const double acceleration_factor = 0.75; // must be < 1, the larger the value, the slower the acceleration
    const bool spiralize = false;

    const coord_t min_bridge_line_len = settings.get<coord_t>("bridge_wall_min_length");
    const Ratio bridge_wall_coast = settings.get<Ratio>("bridge_wall_coast");
    const Ratio overhang_speed_factor = settings.get<Ratio>("wall_overhang_speed_factor");

    Point2LL cur_point = p0;

    // helper function to add a single non-bridge line

    // If the line precedes a bridge line, it may be coasted to reduce the nozzle pressure before the bridge is reached

    // alternatively, if the line follows a bridge line, it may be segmented and the print speed gradually increased to reduce under-extrusion

    auto addNonBridgeLine = [&](const Point2LL& line_end)
    {
        coord_t distance_to_line_end = vSize(cur_point - line_end);

        while (distance_to_line_end > min_line_len)
        {
            // if we are accelerating after a bridge line, the segment length is less than the whole line length
            Point2LL segment_end = (speed_factor == 1 || distance_to_line_end < acceleration_segment_len)
                                     ? line_end
                                     : cur_point + (line_end - cur_point) * acceleration_segment_len / distance_to_line_end;

            // flow required for the next line segment - when accelerating after a bridge segment, the flow is increased in inverse proportion to the speed_factor
            // so the slower the feedrate, the greater the flow - the idea is to get the extruder back to normal pressure as quickly as possible
            const double segment_flow = (speed_factor > 1) ? flow * (1 / speed_factor) : flow;

            // if a bridge is present in this wall, this particular segment may need to be partially or wholely coasted
            if (distance_to_bridge_start > 0)
            {
                // speed_flow_factor approximates how the extrusion rate alters between the non-bridge wall line and the following bridge wall line
                // if the extrusion rates are the same, its value will be 1, if the bridge config extrusion rate is < the non-bridge config extrusion rate, the value is < 1

                const Ratio speed_flow_factor((bridge_config.getSpeed() * bridge_config.getFlowRatio()) / (non_bridge_config.getSpeed() * non_bridge_config.getFlowRatio()));

                // coast distance is proportional to distance, speed and flow of non-bridge segments just printed and is throttled by speed_flow_factor
                const double coast_dist = std::min(non_bridge_line_volume, max_non_bridge_line_volume) * (1 - speed_flow_factor) * bridge_wall_coast / 40;

                if ((distance_to_bridge_start - distance_to_line_end) <= coast_dist)
                {
                    // coast takes precedence over acceleration
                    segment_end = line_end;
                }

                const coord_t len = vSize(cur_point - segment_end);
                if (coast_dist > 0 && ((distance_to_bridge_start - len) <= coast_dist))
                {
                    if ((len - coast_dist) > min_line_len)
                    {
                        // segment is longer than coast distance so extrude using non-bridge config to start of coast
                        addExtrusionMove(
                            segment_end + coast_dist * (cur_point - segment_end) / len,
                            non_bridge_config,
                            SpaceFillType::Polygons,
                            segment_flow,
                            width_factor,
                            spiralize,
                            speed_factor);
                    }
                    // then coast to start of bridge segment
                    constexpr Ratio no_flow = 0.0_r; // Coasting has no flow rate.
                    addExtrusionMove(segment_end, non_bridge_config, SpaceFillType::Polygons, no_flow, width_factor, spiralize, speed_factor);
                }
                else
                {
                    // no coasting required, just normal segment using non-bridge config
                    addExtrusionMove(
                        segment_end,
                        non_bridge_config,
                        SpaceFillType::Polygons,
                        segment_flow,
                        width_factor,
                        spiralize,
                        (overhang_mask_.empty() || (! overhang_mask_.inside(p0, true) && ! overhang_mask_.inside(p1, true))) ? speed_factor : overhang_speed_factor);
                }

                distance_to_bridge_start -= len;
            }
            else
            {
                // no coasting required, just normal segment using non-bridge config
                addExtrusionMove(
                    segment_end,
                    non_bridge_config,
                    SpaceFillType::Polygons,
                    segment_flow,
                    width_factor,
                    spiralize,
                    (overhang_mask_.empty() || (! overhang_mask_.inside(p0, true) && ! overhang_mask_.inside(p1, true))) ? speed_factor : overhang_speed_factor);
            }
            non_bridge_line_volume += vSize(cur_point - segment_end) * segment_flow * width_factor * speed_factor * non_bridge_config.getSpeed();
            cur_point = segment_end;
            speed_factor = 1 - (1 - speed_factor) * acceleration_factor;
            if (speed_factor >= 0.9)
            {
                speed_factor = 1.0;
            }
            distance_to_line_end = vSize(cur_point - line_end);
        }
    };

    if (bridge_wall_mask_.empty())
    {
        // no bridges required
        addExtrusionMove(
            p1,
            non_bridge_config,
            SpaceFillType::Polygons,
            flow,
            width_factor,
            spiralize,
            (overhang_mask_.empty() || (! overhang_mask_.inside(p0, true) && ! overhang_mask_.inside(p1, true))) ? 1.0_r : overhang_speed_factor);
    }
    else
    {
        // bridges may be required
        if (PolygonUtils::polygonCollidesWithLineSegment(bridge_wall_mask_, p0, p1))
        {
            // the line crosses the boundary between supported and non-supported regions so one or more bridges are required

            // determine which segments of the line are bridges

            Polygons line_polys;
            line_polys.addLine(p0, p1);
            constexpr bool restitch = false; // only a single line doesn't need stitching
            line_polys = bridge_wall_mask_.intersectionPolyLines(line_polys, restitch);

            // line_polys now contains the wall lines that need to be printed using bridge_config

            while (line_polys.size() > 0)
            {
                // find the bridge line segment that's nearest to the current point
                int nearest = 0;
                double smallest_dist2 = vSize2f(cur_point - line_polys[0][0]);
                for (unsigned i = 1; i < line_polys.size(); ++i)
                {
                    double dist2 = vSize2f(cur_point - line_polys[i][0]);
                    if (dist2 < smallest_dist2)
                    {
                        nearest = i;
                        smallest_dist2 = dist2;
                    }
                }
                ConstPolygonRef bridge = line_polys[nearest];

                // set b0 to the nearest vertex and b1 the furthest
                Point2LL b0 = bridge[0];
                Point2LL b1 = bridge[1];

                if (vSize2f(cur_point - b1) < vSize2f(cur_point - b0))
                {
                    // swap vertex order
                    b0 = bridge[1];
                    b1 = bridge[0];
                }

                // extrude using non_bridge_config to the start of the next bridge segment

                addNonBridgeLine(b0);

                const double bridge_line_len = vSize(b1 - cur_point);

                if (bridge_line_len >= min_bridge_line_len)
                {
                    // extrude using bridge_config to the end of the next bridge segment

                    if (bridge_line_len > min_line_len)
                    {
                        addExtrusionMove(b1, bridge_config, SpaceFillType::Polygons, flow, width_factor);
                        non_bridge_line_volume = 0;
                        cur_point = b1;
                        // after a bridge segment, start slow and accelerate to avoid under-extrusion due to extruder lag
                        speed_factor = std::max(std::min(Ratio(bridge_config.getSpeed() / non_bridge_config.getSpeed()), 1.0_r), 0.5_r);
                    }
                }
                else
                {
                    // treat the short bridge line just like a normal line

                    addNonBridgeLine(b1);
                }

                // finished with this segment
                line_polys.remove(nearest);
            }

            // if we haven't yet reached p1, fill the gap with non_bridge_config line
            addNonBridgeLine(p1);
        }
        else if (bridge_wall_mask_.inside(p0, true) && vSize(p0 - p1) >= min_bridge_line_len)
        {
            // both p0 and p1 must be above air (the result will be ugly!)
            addExtrusionMove(p1, bridge_config, SpaceFillType::Polygons, flow, width_factor);
            non_bridge_line_volume = 0;
        }
        else
        {
            // no part of the line is above air or the line is too short to print as a bridge line
            addNonBridgeLine(p1);
        }
    }
}

void LayerPlan::addWall(
    ConstPolygonRef wall,
    int start_idx,
    const Settings& settings,
    const GCodePathConfig& non_bridge_config,
    const GCodePathConfig& bridge_config,
    coord_t wall_0_wipe_dist,
    double flow_ratio,
    bool always_retract)
{
    // TODO: Deprecated in favor of ExtrusionJunction version below.
    if (wall.size() < 3)
    {
        spdlog::warn("Point, or line added as (polygon) wall sequence! (LayerPlan)");
    }

    constexpr size_t dummy_perimeter_id = 0; // <-- Here, don't care about which perimeter any more.
    const coord_t nominal_line_width
        = non_bridge_config
              .getLineWidth(); // <-- The line width which it's 'supposed to' be will be used to adjust the flow ratio each time, this'll give a flow-ratio-multiplier of 1.

    ExtrusionLine ewall;
    std::for_each(
        wall.begin(),
        wall.end(),
        [&dummy_perimeter_id, &nominal_line_width, &ewall](const Point2LL& p)
        {
            ewall.emplace_back(p, nominal_line_width, dummy_perimeter_id);
        });
    ewall.emplace_back(*wall.begin(), nominal_line_width, dummy_perimeter_id);
    constexpr bool is_closed = true;
    constexpr bool is_reversed = false;
    constexpr bool is_linked_path = false;
    addWall(ewall, start_idx, settings, non_bridge_config, bridge_config, wall_0_wipe_dist, flow_ratio, always_retract, is_closed, is_reversed, is_linked_path);
}

void LayerPlan::addWall(
    const ExtrusionLine& wall,
    int start_idx,
    const Settings& settings,
    const GCodePathConfig& non_bridge_config,
    const GCodePathConfig& bridge_config,
    coord_t wall_0_wipe_dist,
    double flow_ratio,
    bool always_retract,
    const bool is_closed,
    const bool is_reversed,
    const bool is_linked_path)
{
    if (wall.empty())
    {
        return;
    }
    if (is_closed)
    {
        // make sure wall start point is not above air!
        start_idx = locateFirstSupportedVertex(wall, start_idx);
    }

    double non_bridge_line_volume = max_non_bridge_line_volume; // assume extruder is fully pressurised before first non-bridge line is output
    double speed_factor = 1.0; // start first line at normal speed
    coord_t distance_to_bridge_start = 0; // will be updated before each line is processed

    const coord_t min_bridge_line_len = settings.get<coord_t>("bridge_wall_min_length");

    const Ratio nominal_line_width_multiplier{
        1.0 / Ratio{ static_cast<Ratio::value_type>(non_bridge_config.getLineWidth()) }
    }; // we multiply the flow with the actual wanted line width (for that junction), and then multiply with this

    // helper function to calculate the distance from the start of the current wall line to the first bridge segment

    auto computeDistanceToBridgeStart = [&](unsigned current_index)
    {
        distance_to_bridge_start = 0;

        if (! bridge_wall_mask_.empty())
        {
            // there is air below the part so iterate through the lines that have not yet been output accumulating the total distance to the first bridge segment
            for (unsigned point_idx = current_index; point_idx < wall.size(); ++point_idx)
            {
                const ExtrusionJunction& p0 = wall[point_idx];
                const ExtrusionJunction& p1 = wall[(point_idx + 1) % wall.size()];

                if (PolygonUtils::polygonCollidesWithLineSegment(bridge_wall_mask_, p0.p_, p1.p_))
                {
                    // the line crosses the boundary between supported and non-supported regions so it will contain one or more bridge segments

                    // determine which segments of the line are bridges

                    Polygons line_polys;
                    line_polys.addLine(p0.p_, p1.p_);
                    constexpr bool restitch = false; // only a single line doesn't need stitching
                    line_polys = bridge_wall_mask_.intersectionPolyLines(line_polys, restitch);

                    while (line_polys.size() > 0)
                    {
                        // find the bridge line segment that's nearest to p0
                        int nearest = 0;
                        double smallest_dist2 = vSize2f(p0.p_ - line_polys[0][0]);
                        for (unsigned i = 1; i < line_polys.size(); ++i)
                        {
                            double dist2 = vSize2f(p0.p_ - line_polys[i][0]);
                            if (dist2 < smallest_dist2)
                            {
                                nearest = i;
                                smallest_dist2 = dist2;
                            }
                        }
                        ConstPolygonRef bridge = line_polys[nearest];

                        // set b0 to the nearest vertex and b1 the furthest
                        Point2LL b0 = bridge[0];
                        Point2LL b1 = bridge[1];

                        if (vSize2f(p0.p_ - b1) < vSize2f(p0.p_ - b0))
                        {
                            // swap vertex order
                            b0 = bridge[1];
                            b1 = bridge[0];
                        }

                        distance_to_bridge_start += vSize(b0 - p0.p_);

                        const double bridge_line_len = vSize(b1 - b0);

                        if (bridge_line_len >= min_bridge_line_len)
                        {
                            // job done, we have found the first bridge line
                            return;
                        }

                        distance_to_bridge_start += bridge_line_len;

                        // finished with this segment
                        line_polys.remove(nearest);
                    }
                }
                else if (! bridge_wall_mask_.inside(p0.p_, true))
                {
                    // none of the line is over air
                    distance_to_bridge_start += vSize(p1.p_ - p0.p_);
                }
            }

            // we have got all the way to the end of the wall without finding a bridge segment so disable coasting by setting distance_to_bridge_start back to 0

            distance_to_bridge_start = 0;
        }
    };

    bool first_line = true;
    const coord_t small_feature_max_length = settings.get<coord_t>("small_feature_max_length");
    const bool is_small_feature = (small_feature_max_length > 0) && (layer_nr_ == 0 || wall.inset_idx_ == 0) && cura::shorterThan(wall, small_feature_max_length);
    Ratio small_feature_speed_factor = settings.get<Ratio>((layer_nr_ == 0) ? "small_feature_speed_factor_0" : "small_feature_speed_factor");
    const Velocity min_speed = fan_speed_layer_time_settings_per_extruder_[getLastPlannedExtruderTrain()->extruder_nr_].cool_min_speed;
    small_feature_speed_factor = std::max((double)small_feature_speed_factor, (double)(min_speed / non_bridge_config.getSpeed()));
    const coord_t max_area_deviation = std::max(settings.get<int>("meshfix_maximum_extrusion_area_deviation"), 1); // Square micrometres!
    const coord_t max_resolution = std::max(settings.get<coord_t>("meshfix_maximum_resolution"), coord_t(1));

    ExtrusionJunction p0 = wall[start_idx];

    const int direction = is_reversed ? -1 : 1;
    const size_t max_index = is_closed ? wall.size() + 1 : wall.size();
    for (size_t point_idx = 1; point_idx < max_index; point_idx++)
    {
        const ExtrusionJunction& p1 = wall[(wall.size() + start_idx + point_idx * direction) % wall.size()];

        if (! bridge_wall_mask_.empty())
        {
            computeDistanceToBridgeStart((wall.size() + start_idx + point_idx * direction - 1) % wall.size());
        }

        if (first_line)
        {
            addTravel(p0.p_, always_retract);
            first_line = false;
        }

        /*
        If the line has variable width, break it up into pieces with the
        following constraints:
        - Each piece must be smaller than the Maximum Resolution setting.
        - The difference between the trapezoidal shape of the line and the
          rectangular shape of the line may not exceed the Maximum Extrusion
          Area Deviation setting, unless required by the first constraint.
        Since breaking up a line segment into N pieces (each with averaged
        width) divides the area deviation by N, we can simply check how many
        pieces we'd want to get low enough deviation, then check if each piece
        is not too short at the end.
        */
        const coord_t delta_line_width = p1.w_ - p0.w_;
        const Point2LL line_vector = p1.p_ - p0.p_;
        const coord_t line_length = vSize(line_vector);
        /*
        Calculate how much the line would deviate from the trapezoidal shape if printed at average width.
        This formula is:
        - Half the length times half the delta width, for the rectangular shape of the deviating side.
        - Half of that because the ideal line width is trapezoidal, making the deviating part triangular.
        - Double of that because the deviation occurs on both sides of the idealised line width.
        This results in delta_line_width / 2 * line_length / 2 / 2 * 2 == delta_line_width * line_length / 4.
        */
        const coord_t line_area_deviation = std::abs(delta_line_width) * line_length / 4;
        const size_t pieces_limit_deviation = round_up_divide(line_area_deviation, max_area_deviation); // How many pieces we'd need to stay beneath the max area deviation.
        const size_t pieces_limit_resolution = line_length / max_resolution; // Round down this time, to not exceed the maximum resolution.
        const size_t pieces = std::max(size_t(1), std::min(pieces_limit_deviation, pieces_limit_resolution)); // Resolution overrides deviation, if resolution is a constraint.
        const coord_t piece_length = round_divide(line_length, pieces);

        for (size_t piece = 0; piece < pieces; ++piece)
        {
            const double average_progress = (double(piece) + 0.5) / pieces; // How far along this line to sample the line width in the middle of this piece.
            const coord_t line_width = p0.w_ + average_progress * delta_line_width;
            const Point2LL destination = p0.p_ + normal(line_vector, piece_length * (piece + 1));
            if (is_small_feature)
            {
                constexpr bool spiralize = false;
                addExtrusionMove(
                    destination,
                    non_bridge_config,
                    SpaceFillType::Polygons,
                    flow_ratio,
                    line_width * nominal_line_width_multiplier,
                    spiralize,
                    small_feature_speed_factor);
            }
            else
            {
                const Point2LL origin = p0.p_ + normal(line_vector, piece_length * piece);
                addWallLine(
                    origin,
                    destination,
                    settings,
                    non_bridge_config,
                    bridge_config,
                    flow_ratio,
                    line_width * nominal_line_width_multiplier,
                    non_bridge_line_volume,
                    speed_factor,
                    distance_to_bridge_start);
            }
        }

        p0 = p1;
    }

    if (wall.size() >= 2)
    {
        if (! bridge_wall_mask_.empty())
        {
            computeDistanceToBridgeStart((start_idx + wall.size() - 1) % wall.size());
        }

        if (wall_0_wipe_dist > 0 && ! is_linked_path)
        { // apply outer wall wipe
            p0 = wall[start_idx];
            int distance_traversed = 0;
            for (unsigned int point_idx = 1;; point_idx++)
            {
                if (point_idx > wall.size() && distance_traversed == 0) // Wall has a total circumference of 0. This loop would never end.
                {
                    break; // No wipe if the wall has no circumference.
                }
                ExtrusionJunction p1 = wall[(start_idx + point_idx) % wall.size()];
                int p0p1_dist = vSize(p1 - p0);
                if (distance_traversed + p0p1_dist >= wall_0_wipe_dist)
                {
                    Point2LL vector = p1.p_ - p0.p_;
                    Point2LL half_way = p0.p_ + normal(vector, wall_0_wipe_dist - distance_traversed);
                    addTravel_simple(half_way);
                    break;
                }
                else
                {
                    addTravel_simple(p1.p_);
                    distance_traversed += p0p1_dist;
                }
                p0 = p1;
            }
            forceNewPathStart();
        }
    }
    else
    {
        spdlog::warn("Point added as wall sequence! (LayerPlan)");
    }
}

void LayerPlan::addInfillWall(const ExtrusionLine& wall, const GCodePathConfig& path_config, bool force_retract)
{
    assert(! wall.empty() && "All empty walls should have been filtered at this stage");
    ExtrusionJunction junction{ *wall.begin() };
    addTravel(junction.p_, force_retract);

    for (const auto& junction_n : wall)
    {
        const Ratio width_factor{ static_cast<Ratio::value_type>(junction_n.w_) / Ratio{ static_cast<Ratio::value_type>(path_config.getLineWidth()) } };
        constexpr SpaceFillType space_fill_type = SpaceFillType::Polygons;
        constexpr Ratio flow = 1.0_r;
        addExtrusionMove(junction_n.p_, path_config, space_fill_type, flow, width_factor);
        junction = junction_n;
    }
}

void LayerPlan::addWalls(
    const Polygons& walls,
    const Settings& settings,
    const GCodePathConfig& non_bridge_config,
    const GCodePathConfig& bridge_config,
    const ZSeamConfig& z_seam_config,
    coord_t wall_0_wipe_dist,
    double flow_ratio,
    bool always_retract)
{
    // TODO: Deprecated in favor of ExtrusionJunction version below.
    PathOrderOptimizer<ConstPolygonPointer> orderOptimizer(getLastPlannedPositionOrStartingPosition(), z_seam_config);
    for (size_t poly_idx = 0; poly_idx < walls.size(); poly_idx++)
    {
        orderOptimizer.addPolygon(walls[poly_idx]);
    }
    orderOptimizer.optimize();
    for (const PathOrdering<ConstPolygonPointer>& path : orderOptimizer.paths_)
    {
        addWall(**path.vertices_, path.start_vertex_, settings, non_bridge_config, bridge_config, wall_0_wipe_dist, flow_ratio, always_retract);
    }
}


void LayerPlan::addLinesByOptimizer(
    const Polygons& polygons,
    const GCodePathConfig& config,
    const SpaceFillType space_fill_type,
    const bool enable_travel_optimization,
    const coord_t wipe_dist,
    const Ratio flow_ratio,
    const std::optional<Point2LL> near_start_location,
    const double fan_speed,
    const bool reverse_print_direction,
    const std::unordered_multimap<ConstPolygonPointer, ConstPolygonPointer>& order_requirements)
{
    Polygons boundary;
    if (enable_travel_optimization && ! comb_boundary_minimum_.empty())
    {
        // use the combing boundary inflated so that all infill lines are inside the boundary
        int dist = 0;
        if (layer_nr_ >= 0)
        {
            // determine how much the skin/infill lines overlap the combing boundary
            for (const std::shared_ptr<SliceMeshStorage>& mesh : storage_.meshes)
            {
                const coord_t overlap = std::max(mesh->settings.get<coord_t>("skin_overlap_mm"), mesh->settings.get<coord_t>("infill_overlap_mm"));
                if (overlap > dist)
                {
                    dist = overlap;
                }
            }
            dist += 100; // ensure boundary is slightly outside all skin/infill lines
        }
        boundary.add(comb_boundary_minimum_.offset(dist));
        // simplify boundary to cut down processing time
        boundary = Simplify(MM2INT(0.1), MM2INT(0.1), 0).polygon(boundary);
    }
    constexpr bool detect_loops = true;
    PathOrderOptimizer<ConstPolygonPointer> order_optimizer(
        near_start_location.value_or(getLastPlannedPositionOrStartingPosition()),
        ZSeamConfig(),
        detect_loops,
        &boundary,
        reverse_print_direction,
        order_requirements);
    for (size_t line_idx = 0; line_idx < polygons.size(); line_idx++)
    {
        order_optimizer.addPolyline(polygons[line_idx]);
    }
    order_optimizer.optimize();

    addLinesInGivenOrder(order_optimizer.paths_, config, space_fill_type, wipe_dist, flow_ratio, fan_speed);
}


void LayerPlan::addLinesInGivenOrder(
    const std::vector<PathOrdering<ConstPolygonPointer>>& paths,
    const GCodePathConfig& config,
    const SpaceFillType space_fill_type,
    const coord_t wipe_dist,
    const Ratio flow_ratio,
    const double fan_speed)
{
    coord_t half_line_width = config.getLineWidth() / 2;
    coord_t line_width_2 = half_line_width * half_line_width;
    for (size_t order_idx = 0; order_idx < paths.size(); order_idx++)
    {
        const PathOrdering<ConstPolygonPointer>& path = paths[order_idx];
        ConstPolygonRef polyline = *path.vertices_;
        const size_t start_idx = path.start_vertex_;
        assert(start_idx == 0 || start_idx == polyline.size() - 1 || path.is_closed_);
        const Point2LL start = polyline[start_idx];

        if (vSize2(getLastPlannedPositionOrStartingPosition() - start) < line_width_2)
        {
            // Instead of doing a small travel that is shorter than the line width (which is generally done at pretty high jerk & move) do a
            // "fake" extrusion move
            constexpr Ratio flow = 0.0_r;
            constexpr Ratio width_factor = 1.0_r;
            constexpr bool spiralize = false;
            constexpr Ratio speed_factor = 1.0_r;
            addExtrusionMove(start, config, space_fill_type, flow, width_factor, spiralize, speed_factor, fan_speed);
        }
        else
        {
            addTravel(start, false, config.z_offset);
        }

        Point2LL p0 = start;
        for (size_t idx = 0; idx < polyline.size(); idx++)
        {
            size_t point_idx;
            if (path.is_closed_)
            {
                point_idx = (start_idx + idx + 1) % polyline.size();
            }
            else if (start_idx == 0)
            {
                point_idx = idx;
            }
            else
            {
                assert(start_idx == polyline.size() - 1);
                point_idx = start_idx - idx;
            }
            Point2LL p1 = polyline[point_idx];

            // ignore line segments that are less than 5uM long
            if (vSize2(p1 - p0) >= MINIMUM_SQUARED_LINE_LENGTH)
            {
                constexpr Ratio width_factor = 1.0_r;
                constexpr bool spiralize = false;
                constexpr Ratio speed_factor = 1.0_r;
                addExtrusionMove(p1, config, space_fill_type, flow_ratio, width_factor, spiralize, speed_factor, fan_speed);
                p0 = p1;
            }
        }

        Point2LL p1 = polyline[(start_idx == 0) ? polyline.size() - 1 : 0];
        p0 = (polyline.size() <= 1) ? p1 : polyline[(start_idx == 0) ? polyline.size() - 2 : 1];

        // Wipe
        if (wipe_dist != 0)
        {
            bool wipe = true;
            int line_width = config.getLineWidth();

            // Don't wipe if current extrusion is too small
            if (polyline.polylineLength() <= line_width * 2)
            {
                wipe = false;
            }

            // Don't wipe if next starting point is very near
            if (wipe && (order_idx < paths.size() - 1))
            {
                const PathOrdering<ConstPolygonPointer>& next_path = paths[order_idx + 1];
                ConstPolygonRef next_polygon = *next_path.vertices_;
                const size_t next_start = next_path.start_vertex_;
                const Point2LL& next_p0 = next_polygon[next_start];
                if (vSize2(next_p0 - p1) <= line_width * line_width * 4)
                {
                    wipe = false;
                }
            }

            if (wipe)
            {
                constexpr Ratio flow = 0.0_r;
                constexpr Ratio width_factor = 1.0_r;
                constexpr bool spiralize = false;
                constexpr Ratio speed_factor = 1.0_r;
                addExtrusionMove(p1 + normal(p1 - p0, wipe_dist), config, space_fill_type, flow, width_factor, spiralize, speed_factor, fan_speed);
            }
        }
    }
}

void LayerPlan::addLinesMonotonic(
    const Polygons& area,
    const Polygons& polygons,
    const GCodePathConfig& config,
    const SpaceFillType space_fill_type,
    const AngleRadians monotonic_direction,
    const coord_t max_adjacent_distance,
    const coord_t exclude_distance,
    const coord_t wipe_dist,
    const Ratio flow_ratio,
    const double fan_speed)
{
    const Polygons exclude_areas = area.tubeShape(exclude_distance, exclude_distance);
    const coord_t exclude_dist2 = exclude_distance * exclude_distance;
    const Point2LL last_position = getLastPlannedPositionOrStartingPosition();

    // First lay all adjacent lines next to each other, to have a sensible input to the monotonic part of the algorithm.
    PathOrderOptimizer<ConstPolygonPointer> line_order(last_position);
    for (const ConstPolygonRef polyline : polygons)
    {
        line_order.addPolyline(polyline);
    }
    line_order.optimize();

    const auto is_inside_exclusion = [&exclude_areas, &exclude_dist2](ConstPolygonRef path)
    {
        return vSize2(path[1] - path[0]) < exclude_dist2 && exclude_areas.inside((path[0] + path[1]) / 2);
    };

    // Order monotonically, except for line-segments which stay in the excluded areas (read: close to the walls) consecutively.
    PathOrderMonotonic<ConstPolygonPointer> order(monotonic_direction, max_adjacent_distance, last_position);
    Polygons left_over;
    bool last_would_have_been_excluded = false;
    for (size_t line_idx = 0; line_idx < line_order.paths_.size(); ++line_idx)
    {
        const ConstPolygonRef polyline = *line_order.paths_[line_idx].vertices_;
        const bool inside_exclusion = is_inside_exclusion(polyline);
        const bool next_would_have_been_included = inside_exclusion && (line_idx < line_order.paths_.size() - 1 && is_inside_exclusion(*line_order.paths_[line_idx + 1].vertices_));
        if (inside_exclusion && last_would_have_been_excluded && next_would_have_been_included)
        {
            left_over.add(polyline);
        }
        else
        {
            order.addPolyline(polyline);
        }
        last_would_have_been_excluded = inside_exclusion;
    }
    order.optimize();

    // Read out and process the monotonically ordered lines.
    addLinesInGivenOrder(order.paths_, config, space_fill_type, wipe_dist, flow_ratio, fan_speed);

    // Add all lines in the excluded areas the 'normal' way.
    addLinesByOptimizer(left_over, config, space_fill_type, true, wipe_dist, flow_ratio, getLastPlannedPositionOrStartingPosition(), fan_speed);
}

void LayerPlan::spiralizeWallSlice(
    const GCodePathConfig& config,
    ConstPolygonRef wall,
    ConstPolygonRef last_wall,
    const int seam_vertex_idx,
    const int last_seam_vertex_idx,
    const bool is_top_layer,
    const bool is_bottom_layer)
{
    const bool smooth_contours = Application::getInstance().current_slice_->scene.current_mesh_group->settings.get<bool>("smooth_spiralized_contours");
    constexpr bool spiralize = true; // In addExtrusionMove calls, enable spiralize and use nominal line width.
    constexpr Ratio width_factor = 1.0_r;

    // once we are into the spiral we always start at the end point of the last layer (if any)
    const Point2LL origin = (last_seam_vertex_idx >= 0 && ! is_bottom_layer) ? last_wall[last_seam_vertex_idx] : wall[seam_vertex_idx];
    // NOTE: this used to use addTravel_simple() but if support is being generated then combed travel is required to avoid
    // the nozzle crossing the model on its return from printing the support.
    addTravel(origin);

    if (! smooth_contours && last_seam_vertex_idx >= 0)
    {
        // when not smoothing, we get to the (unchanged) outline for this layer as quickly as possible so that the remainder of the
        // outline wall has the correct direction - although this creates a little step, the end result is generally better because when the first
        // outline wall has the wrong direction (due to it starting from the finish point of the last layer) the visual effect is very noticeable
        Point2LL join_first_wall_at = LinearAlg2D::getClosestOnLineSegment(origin, wall[seam_vertex_idx % wall.size()], wall[(seam_vertex_idx + 1) % wall.size()]);
        if (vSize(join_first_wall_at - origin) > 10)
        {
            constexpr Ratio flow = 1.0_r;
            addExtrusionMove(join_first_wall_at, config, SpaceFillType::Polygons, flow, width_factor, spiralize);
        }
    }

    const int n_points = wall.size();
    Polygons last_wall_polygons;
    last_wall_polygons.add(last_wall);
    const int max_dist2 = config.getLineWidth() * config.getLineWidth() * 4; // (2 * lineWidth)^2;

    double total_length = 0.0; // determine the length of the complete wall
    Point2LL p0 = origin;
    for (int wall_point_idx = 1; wall_point_idx <= n_points; ++wall_point_idx)
    {
        const Point2LL& p1 = wall[(seam_vertex_idx + wall_point_idx) % n_points];
        total_length += vSizeMM(p1 - p0);
        p0 = p1;
    }

    if (total_length == 0.0)
    {
        // nothing to do
        return;
    }

    // if this is the bottom layer, avoid creating a big elephants foot by starting with a reduced flow and increasing the flow
    // so that by the time the end of the first spiral is complete the flow is 100% - note that immediately before the spiral
    // is output, the extruder will be printing a normal wall line and so will be fully pressurised so that will tend to keep the
    // flow going

    // if this is the top layer, avoid an abrupt end by printing the same outline again but this time taper the spiral by reducing
    // the flow whilst keeping the same height - once the flow is down to a minimum allowed value, coast a little further

    const double min_bottom_layer_flow = 0.25; // start the bottom spiral at this flow rate
    const double min_top_layer_flow = 0.25; // lowest allowed flow while tapering the last spiral

    double speed_factor = 1; // may be reduced when printing the top layer so as to avoid a jump in extrusion rate as the layer starts

    if (is_top_layer)
    {
        // HACK ALERT - the last layer is approx 50% longer than the previous layer so it should take longer to print but the
        // normal slow down for quick layers mechanism can kick in and speed this layer up (because it is longer) but we prefer
        // the layer to be printed at a similar speed to the previous layer to avoid abrupt changes in extrusion rate so we slow it down

        const FanSpeedLayerTimeSettings& layer_time_settings = extruder_plans_.back().fan_speed_layer_time_settings_;
        const double min_time = layer_time_settings.cool_min_layer_time;
        const double normal_layer_time = total_length / config.getSpeed();

        // would this layer's speed normally get reduced to satisfy the min layer time?
        if (normal_layer_time < min_time)
        {
            // yes, so the extended version will not get slowed down so much and we want to compensate for that
            const double extended_layer_time = (total_length * (2 - min_top_layer_flow)) / config.getSpeed();

            // modify the speed factor to cancel out the speed increase that would normally happen due to the longer layer time
            speed_factor = normal_layer_time / std::min(extended_layer_time, min_time);
        }
    }

    // extrude to the points following the seam vertex
    // the last point is the seam vertex as the polygon is a loop
    double wall_length = 0.0;
    p0 = origin;
    for (int wall_point_idx = 1; wall_point_idx <= n_points; ++wall_point_idx)
    {
        // p is a point from the current wall polygon
        const Point2LL& p = wall[(seam_vertex_idx + wall_point_idx) % n_points];
        wall_length += vSizeMM(p - p0);
        p0 = p;

        const double flow = (is_bottom_layer) ? (min_bottom_layer_flow + ((1 - min_bottom_layer_flow) * wall_length / total_length)) : 1.0;

        // if required, use interpolation to smooth the x/y coordinates between layers but not for the first spiralized layer
        // as that lies directly on top of a non-spiralized wall with exactly the same outline and not for the last point in each layer
        // because we want that to be numerically exactly the same as the starting point on the next layer (not subject to any rounding)
        if (smooth_contours && ! is_bottom_layer && wall_point_idx < n_points)
        {
            // now find the point on the last wall that is closest to p
            ClosestPolygonPoint cpp = PolygonUtils::findClosest(p, last_wall_polygons);

            // if we found a point and it's not further away than max_dist2, use it
            if (cpp.isValid() && vSize2(cpp.location_ - p) <= max_dist2)
            {
                // interpolate between cpp.location and p depending on how far we have progressed along wall
                addExtrusionMove(cpp.location_ + (p - cpp.location_) * (wall_length / total_length), config, SpaceFillType::Polygons, flow, width_factor, spiralize, speed_factor);
            }
            else
            {
                // no point in the last wall was found close enough to the current wall point so don't interpolate
                addExtrusionMove(p, config, SpaceFillType::Polygons, flow, width_factor, spiralize, speed_factor);
            }
        }
        else
        {
            // no smoothing, use point verbatim
            addExtrusionMove(p, config, SpaceFillType::Polygons, flow, width_factor, spiralize, speed_factor);
        }
    }

    if (is_top_layer)
    {
        // add the tapering spiral
        const double min_spiral_coast_dist = 10; // mm
        double distance_coasted = 0;
        wall_length = 0;
        for (int wall_point_idx = 1; wall_point_idx <= n_points && distance_coasted < min_spiral_coast_dist; wall_point_idx++)
        {
            const Point2LL& p = wall[(seam_vertex_idx + wall_point_idx) % n_points];
            const double seg_length = vSizeMM(p - p0);
            wall_length += seg_length;
            p0 = p;
            // flow is reduced in step with the distance travelled so the wall width should remain roughly constant
            double flow = 1 - (wall_length / total_length);
            if (flow < min_top_layer_flow)
            {
                flow = 0;
                distance_coasted += seg_length;
            }
            // reduce number of paths created when polygon has many points by limiting precision of flow
            constexpr bool no_spiralize = false;
            addExtrusionMove(p, config, SpaceFillType::Polygons, ((int)(flow * 20)) / 20.0, width_factor, no_spiralize, speed_factor);
        }
    }
}

void ExtruderPlan::forceMinimalLayerTime(double minTime, double time_other_extr_plans)
{
    const double minimalSpeed = fan_speed_layer_time_settings_.cool_min_speed;
    const double travelTime = estimates_.getTravelTime();
    const double extrudeTime = estimates_.extrude_time;

    const double totalTime = travelTime + extrudeTime + time_other_extr_plans;
    constexpr double epsilon = 0.01;

    double total_extrude_time_at_minimum_speed = 0.0;
    double total_extrude_time_at_slowest_speed = 0.0;
    for (GCodePath& path : paths_)
    {
        total_extrude_time_at_minimum_speed += path.estimates.extrude_time_at_minimum_speed;
        total_extrude_time_at_slowest_speed += path.estimates.extrude_time_at_slowest_path_speed;
    }

    if (totalTime < minTime - epsilon && extrudeTime > 0.0)
    {
        const double minExtrudeTime = minTime - (totalTime - extrudeTime);

        double target_speed = 0.0;
        std::function<double(const GCodePath&)> slow_down_func{ [&target_speed](const GCodePath& path)
                                                                {
                                                                    return std::min(target_speed / (path.config.getSpeed() * path.speed_factor), 1.0);
                                                                } };

        if (minExtrudeTime >= total_extrude_time_at_minimum_speed)
        {
            // Even at cool min speed extrusion is not taken enough time. So speed is set to cool min speed.
            target_speed = minimalSpeed;
            temperature_factor_ = 1.0;

            // Update stored naive time estimates
            estimates_.extrude_time = total_extrude_time_at_minimum_speed;
            if (minTime - total_extrude_time_at_minimum_speed - travelTime > epsilon)
            {
                extra_time_ = minTime - total_extrude_time_at_minimum_speed - travelTime;
            }
        }
        else if (minExtrudeTime >= total_extrude_time_at_slowest_speed && std::abs(total_extrude_time_at_minimum_speed - total_extrude_time_at_slowest_speed) >= epsilon)
        {
            // Slowing down to the slowest path speed is not sufficient, need to slow down further to the minimum speed.
            // Linear interpolate between total_extrude_time_at_slowest_speed and total_extrude_time_at_minimum_speed
            const double factor
                = (1 / total_extrude_time_at_minimum_speed - 1 / minExtrudeTime) / (1 / total_extrude_time_at_minimum_speed - 1 / total_extrude_time_at_slowest_speed);
            target_speed = minimalSpeed * (1.0 - factor) + slowest_path_speed_ * factor;
            temperature_factor_ = 1.0 - factor;

            // Update stored naive time estimates
            estimates_.extrude_time = minExtrudeTime;
        }
        else
        {
            // Slowing down to the slowest_speed is sufficient to respect the minimum layer time.
            // Linear interpolate between extrudeTime and total_extrude_time_at_slowest_speed
            const double factor = (1 / total_extrude_time_at_slowest_speed - 1 / minExtrudeTime) / (1 / total_extrude_time_at_slowest_speed - 1 / extrudeTime);
            slow_down_func = [&slowest_path_speed = slowest_path_speed_, factor](const GCodePath& path)
            {
                const double actual_target_speed = slowest_path_speed * (1.0 - factor) + (path.config.getSpeed() * path.speed_factor) * factor;
                return std::min(actual_target_speed / (path.config.getSpeed() * path.speed_factor), 1.0);
            };

            // Update stored naive time estimates
            estimates_.extrude_time = minExtrudeTime;
        }

        for (GCodePath& path : paths_)
        {
            if (path.isTravelPath())
            {
                continue;
            }
            Ratio slow_down_factor = slow_down_func(path);
            path.speed_factor *= slow_down_factor;
            path.estimates.extrude_time /= slow_down_factor;
        }
    }
}

double ExtruderPlan::getRetractTime(const GCodePath& path)
{
    return retraction_config_.distance / (path.retract ? retraction_config_.speed : retraction_config_.primeSpeed);
}

std::pair<double, double> ExtruderPlan::getPointToPointTime(const Point2LL& p0, const Point2LL& p1, const GCodePath& path)
{
    const double length = vSizeMM(p0 - p1);
    return { length, length / (path.config.getSpeed() * path.speed_factor) };
}

TimeMaterialEstimates ExtruderPlan::computeNaiveTimeEstimates(Point2LL starting_position)
{
    Point2LL p0 = starting_position;

    const double min_path_speed = fan_speed_layer_time_settings_.cool_min_speed;
    slowest_path_speed_ = std::accumulate(
        paths_.begin(),
        paths_.end(),
        std::numeric_limits<double>::max(),
        [](double value, const GCodePath& path)
        {
            return path.isTravelPath() ? value : std::min(value, path.config.getSpeed().value * path.speed_factor);
        });

    bool was_retracted = false; // wrong assumption; won't matter that much. (TODO)
    for (GCodePath& path : paths_)
    {
        bool is_extrusion_path = false;
        double* path_time_estimate;
        double& material_estimate = path.estimates.material;

        path.estimates.extrude_time_at_minimum_speed = 0.0;
        path.estimates.extrude_time_at_slowest_path_speed = 0.0;

        if (! path.isTravelPath())
        {
            is_extrusion_path = true;
            path_time_estimate = &path.estimates.extrude_time;
        }
        else
        {
            if (path.retract)
            {
                path_time_estimate = &path.estimates.retracted_travel_time;
            }
            else
            {
                path_time_estimate = &path.estimates.unretracted_travel_time;
            }
            if (path.retract != was_retracted)
            { // handle retraction times
                double retract_unretract_time;
                if (path.retract)
                {
                    retract_unretract_time = retraction_config_.distance / retraction_config_.speed;
                }
                else
                {
                    retract_unretract_time = retraction_config_.distance / retraction_config_.primeSpeed;
                }
                path.estimates.retracted_travel_time += 0.5 * retract_unretract_time;
                path.estimates.unretracted_travel_time += 0.5 * retract_unretract_time;
            }
        }
        for (Point2LL& p1 : path.points)
        {
            double length = vSizeMM(p0 - p1);
            if (is_extrusion_path)
            {
                if (length > 0)
                {
                    path.estimates.extrude_time_at_minimum_speed += length / min_path_speed;
                    path.estimates.extrude_time_at_slowest_path_speed += length / slowest_path_speed_;
                }
                material_estimate += length * INT2MM(layer_thickness_) * INT2MM(path.config.getLineWidth());
            }
            double thisTime = length / (path.config.getSpeed() * path.speed_factor);
            *path_time_estimate += thisTime;
            p0 = p1;
        }
        estimates_ += path.estimates;
    }
    return estimates_;
}

void ExtruderPlan::processFanSpeedForMinimalLayerTime(Duration minTime, double time_other_extr_plans)
{
    /*
                   min layer time
                   :
                   :  min layer time fan speed min
                |  :  :
      ^    max..|__:  :
                |  \  :
     fan        |   \ :
    speed  min..|... \:___________
                |________________
                  layer time >


    */
    // interpolate fan speed (for cool_fan_full_layer and for cool_min_layer_time_fan_speed_max)
    double totalLayerTime = estimates_.getTotalTime() + time_other_extr_plans;
    if (totalLayerTime < minTime)
    {
        fan_speed = fan_speed_layer_time_settings_.cool_fan_speed_max;
    }
    else if (minTime >= fan_speed_layer_time_settings_.cool_min_layer_time_fan_speed_max)
    {
        // ignore gradual increase of fan speed
        return;
    }
    else if (totalLayerTime < fan_speed_layer_time_settings_.cool_min_layer_time_fan_speed_max)
    {
        // when forceMinimalLayerTime didn't change the extrusionSpeedFactor, we adjust the fan speed
        double fan_speed_diff = fan_speed_layer_time_settings_.cool_fan_speed_max - fan_speed;
        double layer_time_diff = fan_speed_layer_time_settings_.cool_min_layer_time_fan_speed_max - minTime;
        double fraction_of_slope = (totalLayerTime - minTime) / layer_time_diff;
        fan_speed = fan_speed_layer_time_settings_.cool_fan_speed_max - fan_speed_diff * fraction_of_slope;
    }
}

void ExtruderPlan::processFanSpeedForFirstLayers()
{
    /*
    Supposing no influence of minimal layer time;
    i.e. layer time > min layer time fan speed min:

              max..   fan 'full' on layer
                   |  :
                   |  :
      ^       min..|..:________________
     fan           |  /
    speed          | /
          speed_0..|/
                   |
                   |__________________
                     layer nr >

    */
    fan_speed = fan_speed_layer_time_settings_.cool_fan_speed_min;
    if (layer_nr_ < fan_speed_layer_time_settings_.cool_fan_full_layer
        && fan_speed_layer_time_settings_.cool_fan_full_layer > 0 // don't apply initial layer fan speed speedup if disabled.
        && ! is_raft_layer_ // don't apply initial layer fan speed speedup to raft, but to model layers
    )
    {
        // Slow down the fan on the layers below the [cool_fan_full_layer], where layer 0 is speed 0.
        fan_speed = fan_speed_layer_time_settings_.cool_fan_speed_0
                  + (fan_speed - fan_speed_layer_time_settings_.cool_fan_speed_0) * std::max(LayerIndex(0), layer_nr_) / fan_speed_layer_time_settings_.cool_fan_full_layer;
    }
}

void LayerPlan::processFanSpeedAndMinimalLayerTime(Point2LL starting_position)
{
    // the minimum layer time behaviour is only applied to the last extruder.
    const size_t last_extruder_nr = ranges::max_element(
                                        extruder_plans_,
                                        [](const ExtruderPlan& a, const ExtruderPlan& b)
                                        {
                                            return a.extruder_nr_ < b.extruder_nr_;
                                        })
                                        ->extruder_nr_;
    unsigned int last_extruder_idx;
    double other_extr_plan_time = 0.0;
    Duration maximum_cool_min_layer_time;

    for (unsigned int extr_plan_idx = 0; extr_plan_idx < extruder_plans_.size(); extr_plan_idx++)
    {
        {
            ExtruderPlan& extruder_plan = extruder_plans_[extr_plan_idx];

            // Precalculate the time estimates. Don't call this function twice, since it is works cumulative.
            extruder_plan.computeNaiveTimeEstimates(starting_position);
            if (extruder_plan.extruder_nr_ == last_extruder_nr)
            {
                last_extruder_idx = extr_plan_idx;
            }
            else
            {
                other_extr_plan_time += extruder_plan.estimates_.getTotalTime();
            }
            maximum_cool_min_layer_time = std::max(maximum_cool_min_layer_time, extruder_plan.fan_speed_layer_time_settings_.cool_min_layer_time);

            // Modify fan speeds for the first layer(s)
            extruder_plan.processFanSpeedForFirstLayers();

            if (! extruder_plan.paths_.empty() && ! extruder_plan.paths_.back().points.empty())
            {
                starting_position = extruder_plan.paths_.back().points.back();
            }
        }
    }

    // apply minimum layer time behaviour
    ExtruderPlan& last_extruder_plan = extruder_plans_[last_extruder_idx];
    last_extruder_plan.forceMinimalLayerTime(maximum_cool_min_layer_time, other_extr_plan_time);
    last_extruder_plan.processFanSpeedForMinimalLayerTime(maximum_cool_min_layer_time, other_extr_plan_time);
}


void LayerPlan::writeGCode(GCodeExport& gcode)
{
    Communication* communication = Application::getInstance().communication_;
    communication->setLayerForSend(layer_nr_);
    communication->sendCurrentPosition(gcode.getPositionXY());
    gcode.setLayerNr(layer_nr_);

    gcode.writeLayerComment(layer_nr_);

    // flow-rate compensation
    const Settings& mesh_group_settings = Application::getInstance().current_slice_->scene.current_mesh_group->settings;
    gcode.setFlowRateExtrusionSettings(
        mesh_group_settings.get<double>("flow_rate_max_extrusion_offset"),
        mesh_group_settings.get<Ratio>("flow_rate_extrusion_offset_factor")); // Offset is in mm.

    static LayerIndex layer_1{ 1 - static_cast<LayerIndex>(Raft::getTotalExtraLayers()) };
    if (layer_nr_ == layer_1 && mesh_group_settings.get<bool>("machine_heated_bed"))
    {
        constexpr bool wait = false;
        gcode.writeBedTemperatureCommand(mesh_group_settings.get<Temperature>("material_bed_temperature"), wait);
    }

    gcode.setZ(z_);

    std::optional<GCodePathConfig> last_extrusion_config = std::nullopt; // used to check whether we need to insert a TYPE comment in the gcode.

    size_t extruder_nr = gcode.getExtruderNr();
    const bool acceleration_enabled = mesh_group_settings.get<bool>("acceleration_enabled");
    const bool acceleration_travel_enabled = mesh_group_settings.get<bool>("acceleration_travel_enabled");
    const bool jerk_enabled = mesh_group_settings.get<bool>("jerk_enabled");
    const bool jerk_travel_enabled = mesh_group_settings.get<bool>("jerk_travel_enabled");
    std::shared_ptr<const SliceMeshStorage> current_mesh;

    for (size_t extruder_plan_idx = 0; extruder_plan_idx < extruder_plans_.size(); extruder_plan_idx++)
    {
        ExtruderPlan& extruder_plan = extruder_plans_[extruder_plan_idx];

        const RetractionAndWipeConfig* retraction_config
            = current_mesh ? &current_mesh->retraction_wipe_config : &storage_.retraction_wipe_config_per_extruder[extruder_plan.extruder_nr_];
        coord_t z_hop_height = retraction_config->retraction_config.zHop;

        if (extruder_nr != extruder_plan.extruder_nr_)
        {
            int prev_extruder = extruder_nr;
            extruder_nr = extruder_plan.extruder_nr_;

            gcode.ResetLastEValueAfterWipe(prev_extruder);

            const RetractionAndWipeConfig& prev_retraction_config = storage_.retraction_wipe_config_per_extruder[prev_extruder];
            if (prev_retraction_config.retraction_hop_after_extruder_switch)
            {
                z_hop_height = prev_retraction_config.extruder_switch_retraction_config.zHop;
                gcode.switchExtruder(extruder_nr, prev_retraction_config.extruder_switch_retraction_config, z_hop_height);
            }
            else
            {
                gcode.switchExtruder(extruder_nr, prev_retraction_config.extruder_switch_retraction_config);
            }

            { // require printing temperature to be met
                constexpr bool wait = true;
                gcode.writeTemperatureCommand(extruder_nr, extruder_plan.required_start_temperature_, wait);
            }

            if (extruder_plan.prev_extruder_standby_temp_)
            { // turn off previous extruder
                constexpr bool wait = false;
                Temperature prev_extruder_temp = *extruder_plan.prev_extruder_standby_temp_;
                const LayerIndex prev_layer_nr = (extruder_plan_idx == 0) ? layer_nr_ - 1 : layer_nr_;
                if (prev_layer_nr == storage_.max_print_height_per_extruder[prev_extruder])
                {
                    prev_extruder_temp = 0; // TODO ? should there be a setting for extruder_off_temperature ?
                }
                gcode.writeTemperatureCommand(prev_extruder, prev_extruder_temp, wait);
            }

            { // require printing temperature to be met
                constexpr bool wait = true;
                gcode.writeTemperatureCommand(extruder_nr, extruder_plan.required_start_temperature_, wait);
            }

            const double extra_prime_amount = retraction_config->retraction_config.distance ? retraction_config->switch_extruder_extra_prime_amount : 0;
            gcode.addExtraPrimeAmount(extra_prime_amount);
        }
        else if (extruder_plan_idx == 0)
        {
            const WipeScriptConfig& wipe_config = storage_.retraction_wipe_config_per_extruder[extruder_plan.extruder_nr_].wipe_config;
            if (wipe_config.clean_between_layers && gcode.getExtrudedVolumeAfterLastWipe(extruder_nr) > wipe_config.max_extrusion_mm3)
            {
                gcode.insertWipeScript(wipe_config);
                gcode.ResetLastEValueAfterWipe(extruder_nr);
            }
            else if (layer_nr_ != 0 && Application::getInstance().current_slice_->scene.extruders[extruder_nr].settings_.get<bool>("retract_at_layer_change"))
            {
                // only do the retract if the paths are not spiralized
                if (! mesh_group_settings.get<bool>("magic_spiralize"))
                {
                    gcode.writeRetraction(retraction_config->retraction_config);
                }
            }
        }
        gcode.writeFanCommand(extruder_plan.getFanSpeed());
        std::vector<GCodePath>& paths = extruder_plan.paths_;

        extruder_plan.inserts_.sort();

        const ExtruderTrain& extruder = Application::getInstance().current_slice_->scene.extruders[extruder_nr];

        bool update_extrusion_offset = true;

        double cumulative_path_time = 0.; // Time in seconds.
        const std::function<void(const double, const int64_t)> insertTempOnTime = [&](const double to_add, const int64_t path_idx)
        {
            cumulative_path_time += to_add;
            extruder_plan.handleInserts(path_idx, gcode, cumulative_path_time);
        };

        for (int64_t path_idx = 0; path_idx < paths.size(); path_idx++)
        {
            extruder_plan.handleInserts(path_idx, gcode);
            cumulative_path_time = 0.; // reset to 0 for current path.

            GCodePath& path = paths[path_idx];

            if (path.perform_prime)
            {
                gcode.writePrimeTrain(extruder.settings_.get<Velocity>("speed_travel"));
                // Don't update cumulative path time, as ComputeNaiveTimeEstimates also doesn't.
                gcode.writeRetraction(retraction_config->retraction_config);
            }

            if (z_ > 0)
            {
                gcode.setZ(z_ + path.z_offset);
            }

            if (! path.retract && path.config.isTravelPath() && path.points.size() == 1 && path.points[0] == gcode.getPositionXY() && (z_ + path.z_offset) == gcode.getPositionZ())
            {
                // ignore travel moves to the current location to avoid needless change of acceleration/jerk
                continue;
            }

            // In some cases we want to find the next non-travel move.
            size_t next_extrusion_idx = path_idx + 1;
            if ((acceleration_enabled && ! acceleration_travel_enabled) || (jerk_enabled && ! jerk_travel_enabled))
            {
                while (next_extrusion_idx < paths.size() && paths[next_extrusion_idx].config.isTravelPath())
                {
                    ++next_extrusion_idx;
                }
            }

            if (acceleration_enabled)
            {
                if (path.config.isTravelPath())
                {
                    if (acceleration_travel_enabled)
                    {
                        gcode.writeTravelAcceleration(path.config.getAcceleration());
                    }
                    else
                    {
                        // Use the acceleration of the first non-travel move *after* the travel.
                        if (next_extrusion_idx >= paths.size()) // Only travel moves for the remainder of the layer.
                        {
                            if (static_cast<bool>(next_layer_acc_jerk_))
                            {
                                gcode.writeTravelAcceleration(next_layer_acc_jerk_->first);
                            } // If the next layer has no extruded move, just keep the old acceleration. Should be very rare to have an empty layer.
                        }
                        else
                        {
                            gcode.writeTravelAcceleration(paths[next_extrusion_idx].config.getAcceleration());
                        }
                    }
                }
                else
                {
                    gcode.writePrintAcceleration(path.config.getAcceleration());
                }
            }
            if (jerk_enabled)
            {
                if (jerk_travel_enabled)
                {
                    gcode.writeJerk(path.config.getJerk());
                }
                else
                {
                    // Use the jerk of the first non-travel move *after* the travel.
                    if (next_extrusion_idx >= paths.size()) // Only travel moves for the remainder of the layer.
                    {
                        if (static_cast<bool>(next_layer_acc_jerk_))
                        {
                            gcode.writeJerk(next_layer_acc_jerk_->second);
                        } // If the next layer has no extruded move, just keep the old jerk. Should be very rare to have an empty layer.
                    }
                    else
                    {
                        gcode.writeJerk(paths[next_extrusion_idx].config.getJerk());
                    }
                }
            }

            if (path.retract)
            {
                retraction_config = path.mesh ? &path.mesh->retraction_wipe_config : retraction_config;
                gcode.writeRetraction(retraction_config->retraction_config);
                insertTempOnTime(extruder_plan.getRetractTime(path), path_idx);
                if (path.perform_z_hop)
                {
                    gcode.writeZhopStart(z_hop_height);
                    z_hop_height = retraction_config->retraction_config.zHop; // back to normal z hop
                }
                else
                {
                    gcode.writeZhopEnd();
                }
            }
            const auto& extruder_changed = ! last_extrusion_config.has_value() || (last_extrusion_config.value().type != path.config.type);
            if (! path.config.isTravelPath() && extruder_changed)
            {
                gcode.writeTypeComment(path.config.type);
                if (path.config.isBridgePath())
                {
                    gcode.writeComment("BRIDGE");
                }
                last_extrusion_config = path.config;
                update_extrusion_offset = true;
            }
            else
            {
                update_extrusion_offset = false;
            }

            double speed = path.config.getSpeed();

            // for some movements such as prime tower purge, the speed may get changed by this factor
            speed *= path.speed_factor;

            // This seems to be the best location to place this, but still not ideal.
            if (path.mesh != current_mesh)
            {
                current_mesh = path.mesh;
                std::stringstream ss;
                ss << "MESH:" << (current_mesh ? current_mesh->mesh_name : "NONMESH");
                gcode.writeComment(ss.str());
            }
            if (path.config.isTravelPath())
            { // early comp for travel paths, which are handled more simply
                if (! path.perform_z_hop && final_travel_z_ != z_ && extruder_plan_idx == (extruder_plans_.size() - 1) && path_idx == (paths.size() - 1))
                {
                    // Before the final travel, move up to the next layer height, on the current spot, with a sensible speed.
                    Point3LL current_position = gcode.getPosition();
                    current_position.z_ = final_travel_z_;
                    gcode.writeTravel(current_position, extruder.settings_.get<Velocity>("speed_z_hop"));

                    // Prevent the final travel(s) from resetting to the 'previous' layer height.
                    gcode.setZ(final_travel_z_);
                }
                for (size_t point_idx = 0; point_idx + 1 < path.points.size(); point_idx++)
                {
                    gcode.writeTravel(path.points[point_idx], speed);
                }
                if (path.unretract_before_last_travel_move && final_travel_z_ == z_)
                {
                    // We need to unretract before the last travel move of the path if the next path is an outer wall.
                    gcode.writeUnretractionAndPrime();
                }
                gcode.writeTravel(path.points.back(), speed);
                continue;
            }

            bool spiralize = path.spiralize;
            if (! spiralize) // normal (extrusion) move (with coasting)
            {
                // if path provides a valid (in range 0-100) fan speed, use it
                const double path_fan_speed = path.getFanSpeed();
                gcode.writeFanCommand(path_fan_speed != GCodePathConfig::FAN_SPEED_DEFAULT ? path_fan_speed : extruder_plan.getFanSpeed());

                bool coasting = extruder.settings_.get<bool>("coasting_enable");
                if (coasting)
                {
                    coasting = writePathWithCoasting(gcode, extruder_plan_idx, path_idx, layer_thickness_, insertTempOnTime);
                }
                if (! coasting) // not same as 'else', cause we might have changed [coasting] in the line above...
                { // normal path to gcode algorithm
                    Point2LL prev_point = gcode.getPositionXY();
                    for (unsigned int point_idx = 0; point_idx < path.points.size(); point_idx++)
                    {
                        const auto [_, time] = extruder_plan.getPointToPointTime(prev_point, path.points[point_idx], path);
                        insertTempOnTime(time, path_idx);

                        const double extrude_speed = speed * path.speed_back_pressure_factor;
                        communication->sendLineTo(path.config.type, path.points[point_idx], path.getLineWidthForLayerView(), path.config.getLayerThickness(), extrude_speed);
                        gcode.writeExtrusion(path.points[point_idx], extrude_speed, path.getExtrusionMM3perMM(), path.config.type, update_extrusion_offset);

                        prev_point = path.points[point_idx];
                    }
                }
            }
            else
            { // SPIRALIZE
                // If we need to spiralize then raise the head slowly by 1 layer as this path progresses.
                double totalLength = 0.0;
                Point2LL p0 = gcode.getPositionXY();
                for (unsigned int _path_idx = path_idx; _path_idx < paths.size() && ! paths[_path_idx].isTravelPath(); _path_idx++)
                {
                    GCodePath& _path = paths[_path_idx];
                    for (unsigned int point_idx = 0; point_idx < _path.points.size(); point_idx++)
                    {
                        Point2LL p1 = _path.points[point_idx];
                        totalLength += vSizeMM(p0 - p1);
                        p0 = p1;
                    }
                }

                double length = 0.0;
                p0 = gcode.getPositionXY();
                for (; path_idx < paths.size() && paths[path_idx].spiralize; path_idx++)
                { // handle all consecutive spiralized paths > CHANGES path_idx!
                    GCodePath& spiral_path = paths[path_idx];

                    for (unsigned int point_idx = 0; point_idx < spiral_path.points.size(); point_idx++)
                    {
                        const Point2LL p1 = spiral_path.points[point_idx];
                        length += vSizeMM(p0 - p1);
                        p0 = p1;
                        gcode.setZ(std::round(z_ + layer_thickness_ * length / totalLength));

                        const double extrude_speed = speed * spiral_path.speed_back_pressure_factor;
                        communication->sendLineTo(
                            spiral_path.config.type,
                            spiral_path.points[point_idx],
                            spiral_path.getLineWidthForLayerView(),
                            spiral_path.config.getLayerThickness(),
                            extrude_speed);
                        gcode.writeExtrusion(spiral_path.points[point_idx], extrude_speed, spiral_path.getExtrusionMM3perMM(), spiral_path.config.type, update_extrusion_offset);
                    }
                    // for layer display only - the loop finished at the seam vertex but as we started from
                    // the location of the previous layer's seam vertex the loop may have a gap if this layer's
                    // seam vertex is "behind" the previous layer's seam vertex. So output another line segment
                    // that joins this layer's seam vertex to the following vertex. If the layers have been blended
                    // then this can cause a visible ridge (on the screen, not on the print) because the first vertex
                    // would have been shifted in x/y to make it nearer to the previous layer outline but the seam
                    // vertex would not be shifted (as it's the last vertex in the sequence). The smoother the model,
                    // the less the vertices are shifted and the less obvious is the ridge. If the layer display
                    // really displayed a spiral rather than slices of a spiral, this would not be required.
                    communication
                        ->sendLineTo(spiral_path.config.type, spiral_path.points[0], spiral_path.getLineWidthForLayerView(), spiral_path.config.getLayerThickness(), speed);
                }
                path_idx--; // the last path_idx didnt spiralize, so it's not part of the current spiralize path
            }
        } // paths for this extruder /\  .

        if (extruder.settings_.get<bool>("cool_lift_head") && extruder_plan.extra_time_ > 0.0)
        {
            gcode.writeComment("Small layer, adding delay");
            const RetractionAndWipeConfig& actual_retraction_config
                = current_mesh ? current_mesh->retraction_wipe_config : storage_.retraction_wipe_config_per_extruder[gcode.getExtruderNr()];
            gcode.writeRetraction(actual_retraction_config.retraction_config);
            if (extruder_plan_idx == extruder_plans_.size() - 1 || ! extruder.settings_.get<bool>("machine_extruder_end_pos_abs"))
            { // only do the z-hop if it's the last extruder plan; otherwise it's already at the switching bay area
                // or do it anyway when we switch extruder in-place
                gcode.writeZhopStart(MM2INT(3.0));
            }
            gcode.writeDelay(extruder_plan.extra_time_);
        }

        extruder_plan.handleAllRemainingInserts(gcode);
        scripta::log(
            "extruder_plan_2",
            extruder_plan.paths_,
            SectionType::NA,
            layer_nr_,
            scripta::CellVDI{ "flow", &GCodePath::flow },
            scripta::CellVDI{ "width_factor", &GCodePath::width_factor },
            scripta::CellVDI{ "spiralize", &GCodePath::spiralize },
            scripta::CellVDI{ "speed_factor", &GCodePath::speed_factor },
            scripta::CellVDI{ "speed_back_pressure_factor", &GCodePath::speed_back_pressure_factor },
            scripta::CellVDI{ "retract", &GCodePath::retract },
            scripta::CellVDI{ "unretract_before_last_travel_move", &GCodePath::unretract_before_last_travel_move },
            scripta::CellVDI{ "perform_z_hop", &GCodePath::perform_z_hop },
            scripta::CellVDI{ "perform_prime", &GCodePath::perform_prime },
            scripta::CellVDI{ "fan_speed", &GCodePath::getFanSpeed },
            scripta::CellVDI{ "is_travel_path", &GCodePath::isTravelPath },
            scripta::CellVDI{ "extrusion_mm3_per_mm", &GCodePath::getExtrusionMM3perMM });
    } // extruder plans /\  .

    communication->sendLayerComplete(layer_nr_, z_, layer_thickness_);
    gcode.updateTotalPrintTime();
}

void LayerPlan::overrideFanSpeeds(double speed)
{
    for (ExtruderPlan& extruder_plan : extruder_plans_)
    {
        extruder_plan.setFanSpeed(speed);
    }
}


bool LayerPlan::makeRetractSwitchRetract(unsigned int extruder_plan_idx, unsigned int path_idx)
{
    std::vector<GCodePath>& paths = extruder_plans_[extruder_plan_idx].paths_;
    for (unsigned int path_idx2 = path_idx + 1; path_idx2 < paths.size(); path_idx2++)
    {
        if (paths[path_idx2].getExtrusionMM3perMM() > 0)
        {
            return false;
        }
    }

    if (extruder_plans_.size() <= extruder_plan_idx + 1)
    {
        return false; // TODO: check first extruder of the next layer! (generally only on the last layer of the second extruder)
    }

    if (extruder_plans_[extruder_plan_idx + 1].extruder_nr_ != extruder_plans_[extruder_plan_idx].extruder_nr_)
    {
        return true;
    }
    else
    {
        return false;
    }
}

bool LayerPlan::writePathWithCoasting(
    GCodeExport& gcode,
    const size_t extruder_plan_idx,
    const size_t path_idx,
    const coord_t layer_thickness,
    const std::function<void(const double, const int64_t)> insertTempOnTime)
{
    ExtruderPlan& extruder_plan = extruder_plans_[extruder_plan_idx];
    const ExtruderTrain& extruder = Application::getInstance().current_slice_->scene.extruders[extruder_plan.extruder_nr_];
    const double coasting_volume = extruder.settings_.get<double>("coasting_volume");
    if (coasting_volume <= 0)
    {
        return false;
    }
    const std::vector<GCodePath>& paths = extruder_plan.paths_;
    const GCodePath& path = paths[path_idx];
    if (path_idx + 1 >= paths.size() || (path.isTravelPath() || ! paths[path_idx + 1].config.isTravelPath()) || path.points.size() < 2)
    {
        return false;
    }

    coord_t coasting_min_dist_considered = MM2INT(0.1); // hardcoded setting for when to not perform coasting

    const double extrude_speed = path.config.getSpeed() * path.speed_factor * path.speed_back_pressure_factor;

    const coord_t coasting_dist
        = MM2INT(MM2_2INT(coasting_volume) / layer_thickness) / path.config.getLineWidth(); // closing brackets of MM2INT at weird places for precision issues
    const double coasting_min_volume = extruder.settings_.get<double>("coasting_min_volume");
    const coord_t coasting_min_dist
        = MM2INT(MM2_2INT(coasting_min_volume + coasting_volume) / layer_thickness) / path.config.getLineWidth(); // closing brackets of MM2INT at weird places for precision issues
    //           /\ the minimal distance when coasting will coast the full coasting volume instead of linearly less with linearly smaller paths

    std::vector<coord_t> accumulated_dist_per_point; // the first accumulated dist is that of the last point! (that of the last point is always zero...)
    accumulated_dist_per_point.push_back(0);

    coord_t accumulated_dist = 0;

    bool length_is_less_than_min_dist = true;

    std::optional<size_t> acc_dist_idx_gt_coast_dist; // the index of the first point with accumulated_dist more than coasting_dist (= index into accumulated_dist_per_point)
                                                      // == the point printed BEFORE the start point for coasting

    const Point2LL* last = &path.points[path.points.size() - 1];
    for (unsigned int backward_point_idx = 1; backward_point_idx < path.points.size(); backward_point_idx++)
    {
        const Point2LL& point = path.points[path.points.size() - 1 - backward_point_idx];
        const coord_t distance = vSize(point - *last);
        accumulated_dist += distance;
        accumulated_dist_per_point.push_back(accumulated_dist);

        if (! acc_dist_idx_gt_coast_dist.has_value() && accumulated_dist >= coasting_dist)
        {
            acc_dist_idx_gt_coast_dist = backward_point_idx; // the newly added point
        }

        if (accumulated_dist >= coasting_min_dist)
        {
            length_is_less_than_min_dist = false;
            break;
        }

        last = &point;
    }

    if (accumulated_dist < coasting_min_dist_considered)
    {
        return false;
    }
    coord_t actual_coasting_dist = coasting_dist;
    if (length_is_less_than_min_dist)
    {
        // in this case accumulated_dist is the length of the whole path
        actual_coasting_dist = accumulated_dist * coasting_dist / coasting_min_dist;
        if (actual_coasting_dist == 0) // Downscaling due to Minimum Coasting Distance reduces coasting to less than 1 micron.
        {
            return false; // Skip coasting at all then.
        }
        for (acc_dist_idx_gt_coast_dist = 1; acc_dist_idx_gt_coast_dist.value() < accumulated_dist_per_point.size(); acc_dist_idx_gt_coast_dist.value()++)
        { // search for the correct coast_dist_idx
            if (accumulated_dist_per_point[acc_dist_idx_gt_coast_dist.value()] >= actual_coasting_dist)
            {
                break;
            }
        }
    }

    assert(
        acc_dist_idx_gt_coast_dist.has_value() && acc_dist_idx_gt_coast_dist < accumulated_dist_per_point.size()); // something has gone wrong; coasting_min_dist < coasting_dist ?

    const size_t point_idx_before_start = path.points.size() - 1 - acc_dist_idx_gt_coast_dist.value();

    Point2LL start;
    { // computation of begin point of coasting
        const coord_t residual_dist = actual_coasting_dist - accumulated_dist_per_point[acc_dist_idx_gt_coast_dist.value() - 1];
        const Point2LL& a = path.points[point_idx_before_start];
        const Point2LL& b = path.points[point_idx_before_start + 1];
        start = b + normal(a - b, residual_dist);
    }

    Point2LL prev_pt = gcode.getPositionXY();
    { // write normal extrude path:
        Communication* communication = Application::getInstance().communication_;
        for (size_t point_idx = 0; point_idx <= point_idx_before_start; point_idx++)
        {
            auto [_, time] = extruder_plan.getPointToPointTime(prev_pt, path.points[point_idx], path);
            insertTempOnTime(time, path_idx);

            communication->sendLineTo(path.config.type, path.points[point_idx], path.getLineWidthForLayerView(), path.config.getLayerThickness(), extrude_speed);
            gcode.writeExtrusion(path.points[point_idx], extrude_speed, path.getExtrusionMM3perMM(), path.config.type);

            prev_pt = path.points[point_idx];
        }
        communication->sendLineTo(path.config.type, start, path.getLineWidthForLayerView(), path.config.getLayerThickness(), extrude_speed);
        gcode.writeExtrusion(start, extrude_speed, path.getExtrusionMM3perMM(), path.config.type);
    }

    // write coasting path
    for (size_t point_idx = point_idx_before_start + 1; point_idx < path.points.size(); point_idx++)
    {
        auto [_, time] = extruder_plan.getPointToPointTime(prev_pt, path.points[point_idx], path);
        insertTempOnTime(time, path_idx);

        const Ratio coasting_speed_modifier = extruder.settings_.get<Ratio>("coasting_speed");
        const Velocity speed = Velocity(coasting_speed_modifier * path.config.getSpeed());
        gcode.writeTravel(path.points[point_idx], speed);

        prev_pt = path.points[point_idx];
    }
    return true;
}

void LayerPlan::applyModifyPlugin()
{
    for (auto& extruder_plan : extruder_plans_)
    {
        scripta::log(
            "extruder_plan_0",
            extruder_plan.paths_,
            SectionType::NA,
            layer_nr_,
            scripta::CellVDI{ "flow", &GCodePath::flow },
            scripta::CellVDI{ "width_factor", &GCodePath::width_factor },
            scripta::CellVDI{ "spiralize", &GCodePath::spiralize },
            scripta::CellVDI{ "speed_factor", &GCodePath::speed_factor },
            scripta::CellVDI{ "speed_back_pressure_factor", &GCodePath::speed_back_pressure_factor },
            scripta::CellVDI{ "retract", &GCodePath::retract },
            scripta::CellVDI{ "unretract_before_last_travel_move", &GCodePath::unretract_before_last_travel_move },
            scripta::CellVDI{ "perform_z_hop", &GCodePath::perform_z_hop },
            scripta::CellVDI{ "perform_prime", &GCodePath::perform_prime },
            scripta::CellVDI{ "fan_speed", &GCodePath::getFanSpeed },
            scripta::CellVDI{ "is_travel_path", &GCodePath::isTravelPath },
            scripta::CellVDI{ "extrusion_mm3_per_mm", &GCodePath::getExtrusionMM3perMM });

        extruder_plan.paths_ = slots::instance().modify<plugins::v0::SlotID::GCODE_PATHS_MODIFY>(extruder_plan.paths_, extruder_plan.extruder_nr_, layer_nr_);

        scripta::log(
            "extruder_plan_1",
            extruder_plan.paths_,
            SectionType::NA,
            layer_nr_,
            scripta::CellVDI{ "flow", &GCodePath::flow },
            scripta::CellVDI{ "width_factor", &GCodePath::width_factor },
            scripta::CellVDI{ "spiralize", &GCodePath::spiralize },
            scripta::CellVDI{ "speed_factor", &GCodePath::speed_factor },
            scripta::CellVDI{ "speed_back_pressure_factor", &GCodePath::speed_back_pressure_factor },
            scripta::CellVDI{ "retract", &GCodePath::retract },
            scripta::CellVDI{ "unretract_before_last_travel_move", &GCodePath::unretract_before_last_travel_move },
            scripta::CellVDI{ "perform_z_hop", &GCodePath::perform_z_hop },
            scripta::CellVDI{ "perform_prime", &GCodePath::perform_prime },
            scripta::CellVDI{ "fan_speed", &GCodePath::getFanSpeed },
            scripta::CellVDI{ "is_travel_path", &GCodePath::isTravelPath },
            scripta::CellVDI{ "extrusion_mm3_per_mm", &GCodePath::getExtrusionMM3perMM });
    }
}

void LayerPlan::applyBackPressureCompensation()
{
    for (auto& extruder_plan : extruder_plans_)
    {
        const Ratio back_pressure_compensation
            = Application::getInstance().current_slice_->scene.extruders[extruder_plan.extruder_nr_].settings_.get<Ratio>("speed_equalize_flow_width_factor");
        if (back_pressure_compensation != 0.0)
        {
            extruder_plan.applyBackPressureCompensation(back_pressure_compensation);
        }
    }
}

LayerIndex LayerPlan::getLayerNr() const
{
    return layer_nr_;
}

Point2LL LayerPlan::getLastPlannedPositionOrStartingPosition() const
{
    return last_planned_position_.value_or(layer_start_pos_per_extruder_[getExtruder()]);
}

bool LayerPlan::getIsInsideMesh() const
{
    return was_inside_;
}

bool LayerPlan::getSkirtBrimIsPlanned(unsigned int extruder_nr) const
{
    return skirt_brim_is_processed_[extruder_nr];
}

void LayerPlan::setSkirtBrimIsPlanned(unsigned int extruder_nr)
{
    skirt_brim_is_processed_[extruder_nr] = true;
}

size_t LayerPlan::getExtruder() const
{
    return extruder_plans_.back().extruder_nr_;
}

void LayerPlan::setBridgeWallMask(const Polygons& polys)
{
    bridge_wall_mask_ = polys;
}

void LayerPlan::setOverhangMask(const Polygons& polys)
{
    overhang_mask_ = polys;
}

} // namespace cura<|MERGE_RESOLUTION|>--- conflicted
+++ resolved
@@ -88,24 +88,6 @@
     coord_t comb_boundary_offset,
     coord_t comb_move_inside_distance,
     coord_t travel_avoid_distance)
-<<<<<<< HEAD
-    : configs_storage(storage, layer_nr, layer_thickness)
-    , z(z)
-    , final_travel_z(z)
-    , mode_skip_agressive_merge(false)
-    , storage(storage)
-    , layer_nr(layer_nr)
-    , is_initial_layer(layer_nr == 0 - static_cast<LayerIndex>(Raft::getTotalExtraLayers()))
-    , is_raft_layer(layer_nr < 0 - static_cast<LayerIndex>(Raft::getFillerLayerCount()))
-    , layer_thickness(layer_thickness)
-    , has_prime_tower_planned_per_extruder(Application::getInstance().current_slice->scene.extruders.size(), false)
-    , has_prime_tower_base_planned(false)
-    , has_prime_tower_inset_planned(false)
-    , current_mesh(nullptr)
-    , last_extruder_previous_layer(start_extruder)
-    , last_planned_extruder(&Application::getInstance().current_slice->scene.extruders[start_extruder])
-    , first_travel_destination_is_inside(false)
-=======
     : configs_storage_(storage, layer_nr, layer_thickness)
     , z_(z)
     , final_travel_z_(z)
@@ -116,11 +98,12 @@
     , is_raft_layer_(layer_nr < 0 - static_cast<LayerIndex>(Raft::getFillerLayerCount()))
     , layer_thickness_(layer_thickness)
     , has_prime_tower_planned_per_extruder_(Application::getInstance().current_slice_->scene.extruders.size(), false)
+    , has_prime_tower_base_planned_(false)
+    , has_prime_tower_inset_planned_(false)
     , current_mesh_(nullptr)
     , last_extruder_previous_layer_(start_extruder)
     , last_planned_extruder_(&Application::getInstance().current_slice_->scene.extruders[start_extruder])
     , first_travel_destination_is_inside_(false)
->>>>>>> 90aea70b
     , // set properly when addTravel is called for the first time (otherwise not set properly)
     comb_boundary_minimum_(computeCombBoundary(CombBoundary::MINIMUM))
     , comb_boundary_preferred_(computeCombBoundary(CombBoundary::PREFERRED))
@@ -338,31 +321,27 @@
     has_prime_tower_planned_per_extruder_[extruder_nr] = true;
 }
 
-<<<<<<< HEAD
 bool LayerPlan::getPrimeTowerBaseIsPlanned() const
 {
-    return has_prime_tower_base_planned;
+    return has_prime_tower_base_planned_;
 }
 
 void LayerPlan::setPrimeTowerBaseIsPlanned()
 {
-    has_prime_tower_base_planned = true;
+    has_prime_tower_base_planned_ = true;
 }
 
 bool LayerPlan::getPrimeTowerInsetIsPlanned() const
 {
-    return has_prime_tower_inset_planned;
+    return has_prime_tower_inset_planned_;
 }
 
 void LayerPlan::setPrimeTowerInsetIsPlanned()
 {
-    has_prime_tower_inset_planned = true;
-}
-
-std::optional<std::pair<Point, bool>> LayerPlan::getFirstTravelDestinationState() const
-=======
+    has_prime_tower_inset_planned_ = true;
+}
+
 std::optional<std::pair<Point2LL, bool>> LayerPlan::getFirstTravelDestinationState() const
->>>>>>> 90aea70b
 {
     std::optional<std::pair<Point2LL, bool>> ret;
     if (first_travel_destination_)
