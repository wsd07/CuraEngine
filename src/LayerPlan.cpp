--- conflicted
+++ resolved
@@ -2427,16 +2427,14 @@
 
             GCodePath& path = paths[path_idx];
 
-<<<<<<< HEAD
             assert(! path.points.empty());
-=======
+
             // If travel paths have a non default fan speed for some reason set it as fan speed as such modification could be made by a plugin.
             if (! path.isTravelPath() || path.fan_speed >= 0)
             {
                 const double path_fan_speed = path.getFanSpeed();
                 gcode.writeFanCommand(path_fan_speed != GCodePathConfig::FAN_SPEED_DEFAULT ? path_fan_speed : extruder_plan.getFanSpeed());
             }
->>>>>>> 5303bfc5
 
             if (path.perform_prime)
             {
@@ -2936,7 +2934,7 @@
                 {
                     if (path.points.front() != first_travel_destination_)
                     {
-                        first_travel_destination_ = path.points.front();
+                        first_travel_destination_ = path.points.front().toPoint2LL();
                     }
                     handled_initial_travel = true;
                     break;
