--- conflicted
+++ resolved
@@ -2960,13 +2960,9 @@
 
             previous_position = path.points[point_idx];
         }
-<<<<<<< HEAD
+
         writeExtrusionRelativeZ(gcode, start, extrude_speed, path.z_offset, path.getExtrusionMM3perMM(), path.config.type);
-        sendLineTo(path, start, extrude_speed);
-=======
-        gcode.writeExtrusion(path_coasting.coasting_start_pos, extrude_speed, path.getExtrusionMM3perMM(), path.config.type);
         sendLineTo(path, path_coasting.coasting_start_pos, extrude_speed);
->>>>>>> 981ac86f
     }
 
     // write coasting path
