--- conflicted
+++ resolved
@@ -125,16 +125,6 @@
     }
 
     // Call on libArachne:
-
-<<<<<<< HEAD
-    constexpr float transitioning_angle = 0.5;
-    constexpr coord_t smallest_segment = 50;
-    constexpr coord_t allowed_distance = 50;
-    constexpr coord_t epsilon_offset = (allowed_distance / 2) - 1;
-
-    const double small_area_length = INT2MM(line_width_0 / 2);
-    const coord_t max_linewidth = line_width_0 * 2;
-=======
     const coord_t bead_width = line_width_0; // TODO: for now use only the outer wall line width
     auto strategy_type = settings.get<StrategyType>("beading_strategy_type");
 
@@ -146,15 +136,13 @@
         min_feature_size = new coord_t(settings.get<coord_t>("min_feature_size"));
     }
 
-    constexpr coord_t epsilon_offset = 10;
+    constexpr float transitioning_angle = 0.5;
+    const coord_t transition_length = 2 * bead_width;
     constexpr coord_t smallest_segment = 50;
     constexpr coord_t allowed_distance = 50;
-    constexpr float max_colinear_angle = 0.03;  // Way too large   TODO: after we ironed out all the bugs, remove-colinear should go.
-    constexpr float transitioning_angle = 0.5;
-    const double small_area_length = INT2MM(bead_width / 2);
-    const coord_t transition_length = 2 * bead_width;
->>>>>>> 2bf0e233
+    constexpr coord_t epsilon_offset = (allowed_distance / 2) - 1;
 
+    const double small_area_length = INT2MM(line_width_0 / 2);
     Polygons prepared_outline = part->outline.offset(-epsilon_offset).offset(epsilon_offset);
     prepared_outline.simplify(smallest_segment, allowed_distance);
     PolygonUtils::fixSelfIntersections(epsilon_offset, prepared_outline);
