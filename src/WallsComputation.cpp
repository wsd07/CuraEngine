// Copyright (c) 2023 UltiMaker
// CuraEngine is released under the terms of the AGPLv3 or higher

#include "WallsComputation.h"

<<<<<<< HEAD
=======
#include <fstream>
#include <iostream>

#include <fmt/format.h>
#include <range/v3/to_container.hpp>
#include <range/v3/view/c_str.hpp>
#include <range/v3/view/join.hpp>
#include <range/v3/view/transform.hpp>

>>>>>>> 90aea70b
#include "Application.h"
#include "ExtruderTrain.h"
#include "Slice.h"
#include "WallToolPaths.h"
#include "settings/types/Ratio.h"
#include "sliceDataStorage.h"
#include "utils/Simplify.h" // We're simplifying the spiralized insets.

namespace cura
{

WallsComputation::WallsComputation(const Settings& settings, const LayerIndex layer_nr)
<<<<<<< HEAD
    : settings(settings)
    , layer_nr(layer_nr)
=======
    : settings_(settings)
    , layer_nr_(layer_nr)
>>>>>>> 90aea70b
{
}

/*
 * This function is executed in a parallel region based on layer_nr.
 * When modifying make sure any changes does not introduce data races.
 *
 * generateWalls only reads and writes data for the current layer
 */
void WallsComputation::generateWalls(SliceLayerPart* part, SectionType section_type)
{
    size_t wall_count = settings_.get<size_t>("wall_line_count");
    if (wall_count == 0) // Early out if no walls are to be generated
    {
        part->print_outline = part->outline;
        part->inner_area = part->outline;
        return;
    }

<<<<<<< HEAD
    const bool spiralize = settings.get<bool>("magic_spiralize");
    const size_t alternate = ((layer_nr % 2) + 2) % 2;
    if (spiralize && layer_nr < LayerIndex(settings.get<size_t>("initial_bottom_layers"))
=======
    const bool spiralize = settings_.get<bool>("magic_spiralize");
    const size_t alternate = ((layer_nr_ % 2) + 2) % 2;
    if (spiralize && layer_nr_ < LayerIndex(settings_.get<size_t>("initial_bottom_layers"))
>>>>>>> 90aea70b
        && alternate == 1) // Add extra insets every 2 layers when spiralizing. This makes bottoms of cups watertight.
    {
        wall_count += 5;
    }
    if (settings_.get<bool>("alternate_extra_perimeter"))
    {
        wall_count += alternate;
    }

    const bool first_layer = layer_nr_ == 0;
    const Ratio line_width_0_factor = first_layer ? settings_.get<ExtruderTrain&>("wall_0_extruder_nr").settings_.get<Ratio>("initial_layer_line_width_factor") : 1.0_r;
    const coord_t line_width_0 = settings_.get<coord_t>("wall_line_width_0") * line_width_0_factor;
    const coord_t wall_0_inset = settings_.get<coord_t>("wall_0_inset");

    const Ratio line_width_x_factor = first_layer ? settings_.get<ExtruderTrain&>("wall_x_extruder_nr").settings_.get<Ratio>("initial_layer_line_width_factor") : 1.0_r;
    const coord_t line_width_x = settings_.get<coord_t>("wall_line_width_x") * line_width_x_factor;

    // When spiralizing, generate the spiral insets using simple offsets instead of generating toolpaths
    if (spiralize)
    {
<<<<<<< HEAD
        const bool recompute_outline_based_on_outer_wall = settings.get<bool>("support_enable") && ! settings.get<bool>("fill_outline_gaps");
=======
        const bool recompute_outline_based_on_outer_wall = settings_.get<bool>("support_enable") && ! settings_.get<bool>("fill_outline_gaps");
>>>>>>> 90aea70b

        generateSpiralInsets(part, line_width_0, wall_0_inset, recompute_outline_based_on_outer_wall);
        if (layer_nr_ <= static_cast<LayerIndex>(settings_.get<size_t>("initial_bottom_layers")))
        {
            WallToolPaths wall_tool_paths(part->outline, line_width_0, line_width_x, wall_count, wall_0_inset, settings_, layer_nr_, section_type);
            part->wall_toolpaths = wall_tool_paths.getToolPaths();
            part->inner_area = wall_tool_paths.getInnerContour();
        }
    }
    else
    {
        WallToolPaths wall_tool_paths(part->outline, line_width_0, line_width_x, wall_count, wall_0_inset, settings_, layer_nr_, section_type);
        part->wall_toolpaths = wall_tool_paths.getToolPaths();
        part->inner_area = wall_tool_paths.getInnerContour();
    }
<<<<<<< HEAD
    part->outline = PolygonsPart{ Simplify(settings).polygon(part->outline) };
=======
    part->outline = PolygonsPart{ Simplify(settings_).polygon(part->outline) };
>>>>>>> 90aea70b
    part->print_outline = part->outline;
}

/*
 * This function is executed in a parallel region based on layer_nr.
 * When modifying make sure any changes does not introduce data races.
 *
 * generateWalls only reads and writes data for the current layer
 */
void WallsComputation::generateWalls(SliceLayer* layer, SectionType section)
{
    for (SliceLayerPart& part : layer->parts)
    {
        generateWalls(&part, section);
    }

    // Remove the parts which did not generate a wall. As these parts are too small to print,
    //  and later code can now assume that there is always minimal 1 wall line.
<<<<<<< HEAD
    if (settings.get<size_t>("wall_line_count") >= 1 && ! settings.get<bool>("fill_outline_gaps"))
=======
    if (settings_.get<size_t>("wall_line_count") >= 1 && ! settings_.get<bool>("fill_outline_gaps"))
>>>>>>> 90aea70b
    {
        for (size_t part_idx = 0; part_idx < layer->parts.size(); part_idx++)
        {
            if (layer->parts[part_idx].wall_toolpaths.empty() && layer->parts[part_idx].spiral_wall.empty())
            {
                if (part_idx != layer->parts.size() - 1)
                { // move existing part into part to be deleted
                    layer->parts[part_idx] = std::move(layer->parts.back());
                }
                layer->parts.pop_back(); // always remove last element from array (is more efficient)
                part_idx -= 1; // check the part we just moved here
            }
        }
    }
}

void WallsComputation::generateSpiralInsets(SliceLayerPart* part, coord_t line_width_0, coord_t wall_0_inset, bool recompute_outline_based_on_outer_wall)
{
    part->spiral_wall = part->outline.offset(-line_width_0 / 2 - wall_0_inset);

    // Optimize the wall. This prevents buffer underruns in the printer firmware, and reduces processing time in CuraEngine.
<<<<<<< HEAD
    const ExtruderTrain& train_wall = settings.get<ExtruderTrain&>("wall_0_extruder_nr");
    part->spiral_wall = Simplify(train_wall.settings).polygon(part->spiral_wall);
=======
    const ExtruderTrain& train_wall = settings_.get<ExtruderTrain&>("wall_0_extruder_nr");
    part->spiral_wall = Simplify(train_wall.settings_).polygon(part->spiral_wall);
>>>>>>> 90aea70b
    part->spiral_wall.removeDegenerateVerts();
    if (recompute_outline_based_on_outer_wall)
    {
        part->print_outline = part->spiral_wall.offset(line_width_0 / 2, ClipperLib::jtSquare);
    }
    else
    {
        part->print_outline = part->outline;
    }
}

} // namespace cura<|MERGE_RESOLUTION|>--- conflicted
+++ resolved
@@ -3,8 +3,6 @@
 
 #include "WallsComputation.h"
 
-<<<<<<< HEAD
-=======
 #include <fstream>
 #include <iostream>
 
@@ -14,7 +12,6 @@
 #include <range/v3/view/join.hpp>
 #include <range/v3/view/transform.hpp>
 
->>>>>>> 90aea70b
 #include "Application.h"
 #include "ExtruderTrain.h"
 #include "Slice.h"
@@ -27,13 +24,8 @@
 {
 
 WallsComputation::WallsComputation(const Settings& settings, const LayerIndex layer_nr)
-<<<<<<< HEAD
-    : settings(settings)
-    , layer_nr(layer_nr)
-=======
     : settings_(settings)
     , layer_nr_(layer_nr)
->>>>>>> 90aea70b
 {
 }
 
@@ -53,15 +45,9 @@
         return;
     }
 
-<<<<<<< HEAD
-    const bool spiralize = settings.get<bool>("magic_spiralize");
-    const size_t alternate = ((layer_nr % 2) + 2) % 2;
-    if (spiralize && layer_nr < LayerIndex(settings.get<size_t>("initial_bottom_layers"))
-=======
     const bool spiralize = settings_.get<bool>("magic_spiralize");
     const size_t alternate = ((layer_nr_ % 2) + 2) % 2;
     if (spiralize && layer_nr_ < LayerIndex(settings_.get<size_t>("initial_bottom_layers"))
->>>>>>> 90aea70b
         && alternate == 1) // Add extra insets every 2 layers when spiralizing. This makes bottoms of cups watertight.
     {
         wall_count += 5;
@@ -82,11 +68,7 @@
     // When spiralizing, generate the spiral insets using simple offsets instead of generating toolpaths
     if (spiralize)
     {
-<<<<<<< HEAD
-        const bool recompute_outline_based_on_outer_wall = settings.get<bool>("support_enable") && ! settings.get<bool>("fill_outline_gaps");
-=======
         const bool recompute_outline_based_on_outer_wall = settings_.get<bool>("support_enable") && ! settings_.get<bool>("fill_outline_gaps");
->>>>>>> 90aea70b
 
         generateSpiralInsets(part, line_width_0, wall_0_inset, recompute_outline_based_on_outer_wall);
         if (layer_nr_ <= static_cast<LayerIndex>(settings_.get<size_t>("initial_bottom_layers")))
@@ -102,11 +84,7 @@
         part->wall_toolpaths = wall_tool_paths.getToolPaths();
         part->inner_area = wall_tool_paths.getInnerContour();
     }
-<<<<<<< HEAD
-    part->outline = PolygonsPart{ Simplify(settings).polygon(part->outline) };
-=======
     part->outline = PolygonsPart{ Simplify(settings_).polygon(part->outline) };
->>>>>>> 90aea70b
     part->print_outline = part->outline;
 }
 
@@ -125,11 +103,7 @@
 
     // Remove the parts which did not generate a wall. As these parts are too small to print,
     //  and later code can now assume that there is always minimal 1 wall line.
-<<<<<<< HEAD
-    if (settings.get<size_t>("wall_line_count") >= 1 && ! settings.get<bool>("fill_outline_gaps"))
-=======
     if (settings_.get<size_t>("wall_line_count") >= 1 && ! settings_.get<bool>("fill_outline_gaps"))
->>>>>>> 90aea70b
     {
         for (size_t part_idx = 0; part_idx < layer->parts.size(); part_idx++)
         {
@@ -151,13 +125,8 @@
     part->spiral_wall = part->outline.offset(-line_width_0 / 2 - wall_0_inset);
 
     // Optimize the wall. This prevents buffer underruns in the printer firmware, and reduces processing time in CuraEngine.
-<<<<<<< HEAD
-    const ExtruderTrain& train_wall = settings.get<ExtruderTrain&>("wall_0_extruder_nr");
-    part->spiral_wall = Simplify(train_wall.settings).polygon(part->spiral_wall);
-=======
     const ExtruderTrain& train_wall = settings_.get<ExtruderTrain&>("wall_0_extruder_nr");
     part->spiral_wall = Simplify(train_wall.settings_).polygon(part->spiral_wall);
->>>>>>> 90aea70b
     part->spiral_wall.removeDegenerateVerts();
     if (recompute_outline_based_on_outer_wall)
     {
