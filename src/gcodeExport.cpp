/** Copyright (C) 2013 David Braam - Released under terms of the AGPLv3 License */
#include <stdarg.h>
#include <iomanip>

#include "gcodeExport.h"
#include "utils/logoutput.h"

namespace cura {

GCodeExport::GCodeExport()
: output_stream(&std::cout), currentPosition(0,0,0), startPosition(INT32_MIN,INT32_MIN,0)
{
    extrusion_amount = 0;
    retraction_extrusion_window = 0.0;
    extruderSwitchRetraction = 14.5;
    current_extruder = 0;
    currentFanSpeed = -1;
    
    totalPrintTime = 0.0;
    for(unsigned int e=0; e<MAX_EXTRUDERS; e++)
    {
        totalFilament[e] = 0.0;
        currentTemperature[e] = 0;
<<<<<<< HEAD
        filament_area[e] = 0;
=======
        filament_diameter[e] = 0;
>>>>>>> 13f5ebe9
    }
    
    currentSpeed = 1;
    retractionPrimeSpeed = 1;
    isRetracted = false;
    isZHopped = false;
    last_coasted_amount_mm3 = 0;
    setFlavor(GCODE_FLAVOR_REPRAP);
    memset(extruderOffset, 0, sizeof(extruderOffset));
}

GCodeExport::~GCodeExport()
{
}

void GCodeExport::setOutputStream(std::ostream* stream)
{
    output_stream = stream;
    *output_stream << std::fixed;
}

void GCodeExport::setExtruderOffset(int id, Point p)
{
    extruderOffset[id] = p;
}

Point GCodeExport::getExtruderOffset(int id)
{
    return extruderOffset[id];
}

void GCodeExport::setSwitchExtruderCode(int id, std::string preSwitchExtruderCode, std::string postSwitchExtruderCode)
{
    this->preSwitchExtruderCode[id] = preSwitchExtruderCode;
    this->postSwitchExtruderCode[id] = postSwitchExtruderCode;
}

void GCodeExport::setFlavor(EGCodeFlavor flavor)
{
    this->flavor = flavor;
    if (flavor == GCODE_FLAVOR_MACH3)
        for(int n=0; n<MAX_EXTRUDERS; n++)
            extruderCharacter[n] = 'A' + n;
    else
        for(int n=0; n<MAX_EXTRUDERS; n++)
            extruderCharacter[n] = 'E';
    if (flavor == GCODE_FLAVOR_ULTIGCODE || flavor == GCODE_FLAVOR_REPRAP_VOLUMATRIC)
    {
        is_volumatric = true;
<<<<<<< HEAD
    }
    else
    { 
=======
    } 
    else 
    {
>>>>>>> 13f5ebe9
        is_volumatric = false;
    }
}

EGCodeFlavor GCodeExport::getFlavor()
{
    return this->flavor;
}

void GCodeExport::setRetractionSettings(int extruderSwitchRetraction, double extruderSwitchRetractionSpeed, double extruderSwitchPrimeSpeed, int retraction_extrusion_window, int retraction_count_max)
{
    this->extruderSwitchRetraction = INT2MM(extruderSwitchRetraction);
    this->extruderSwitchRetractionSpeed = extruderSwitchRetractionSpeed;
    this->extruderSwitchPrimeSpeed = extruderSwitchPrimeSpeed;
    this->retraction_extrusion_window = INT2MM(retraction_extrusion_window);
    this->retraction_count_max = INT2MM(retraction_count_max);
}

void GCodeExport::setZ(int z)
{
    this->zPos = z;
}

Point3 GCodeExport::getPosition()
{
    return currentPosition;
}
Point GCodeExport::getPositionXY()
{
    return Point(currentPosition.x, currentPosition.y);
}

int GCodeExport::getPositionZ()
{
    return currentPosition.z;
}

void GCodeExport::resetStartPosition()
{
    startPosition.x = INT32_MIN;
    startPosition.y = INT32_MIN;
}

Point GCodeExport::getStartPositionXY()
{
    return Point(startPosition.x, startPosition.y);
}

int GCodeExport::getExtruderNr()
{
    return current_extruder;
}

<<<<<<< HEAD
void GCodeExport::setFilamentDiameter(unsigned int n, int diameter)
{
    double r = INT2MM(diameter) / 2.0;
    double area = M_PI * r * r;
    filament_area[n] = area;
}

double GCodeExport::getFilamentArea(unsigned int extruder)
{
    return filament_area[extruder];
=======
double GCodeExport::getFilamentArea(unsigned int extruder)
{
    double r = INT2MM(filament_diameter[extruder]) / 2.0;
    double filament_area = M_PI * r * r;
    return filament_area;
}

void GCodeExport::setFilamentDiameter(unsigned int n, int diameter)
{
    filament_diameter[n] = diameter;
>>>>>>> 13f5ebe9
}

double GCodeExport::getExtrusionAmountMM3(unsigned int extruder)
{
    if (is_volumatric)
    {
        return extrusion_amount;
    }
    else
    {
        return extrusion_amount * getFilamentArea(extruder);
    }
}


double GCodeExport::getTotalFilamentUsed(int e)
{
    if (e == current_extruder)
        return totalFilament[e] + getExtrusionAmountMM3(e);
    return totalFilament[e];
}

double GCodeExport::getTotalPrintTime()
{
    return totalPrintTime;
}

void GCodeExport::resetTotalPrintTimeAndFilament()
{
    totalPrintTime = 0;
    for(unsigned int e=0; e<MAX_EXTRUDERS; e++)
    {
        totalFilament[e] = 0.0;
        currentTemperature[e] = 0;
    }
    extrusion_amount = 0.0;
    estimateCalculator.reset();
}

void GCodeExport::updateTotalPrintTime()
{
    totalPrintTime += estimateCalculator.calculate();
    estimateCalculator.reset();
}

void GCodeExport::writeComment(std::string comment)
{
    *output_stream << ";" << comment << "\n";
}

void GCodeExport::writeTypeComment(const char* type)
{
    *output_stream << ";TYPE:" << type << "\n";
}
void GCodeExport::writeLayerComment(int layer_nr)
{
    *output_stream << ";LAYER:" << layer_nr << "\n";
}

void GCodeExport::writeLine(const char* line)
{
    *output_stream << line << "\n";
}

void GCodeExport::resetExtrusionValue()
{
    if (extrusion_amount != 0.0 && flavor != GCODE_FLAVOR_MAKERBOT && flavor != GCODE_FLAVOR_BFB)
    {
        *output_stream << "G92 " << extruderCharacter[current_extruder] << "0\n";
        totalFilament[current_extruder] += getExtrusionAmountMM3(current_extruder);
        for (unsigned int i = 0; i < extrusion_amount_at_previous_n_retractions.size(); i++)
            extrusion_amount_at_previous_n_retractions[i] -= extrusion_amount;
        extrusion_amount = 0.0;
    }
}

void GCodeExport::writeDelay(double timeAmount)
{
    *output_stream << "G4 P" << int(timeAmount * 1000) << "\n";
    totalPrintTime += timeAmount;
}

<<<<<<< HEAD
void GCodeExport::writeMove(Point p, double speed, double extrusion_mm3_per_mm)
=======
void GCodeExport::writeMove(Point p, int speed, double extrusion_mm3_per_mm)
>>>>>>> 13f5ebe9
{
    writeMove(p.X, p.Y, zPos, speed, extrusion_mm3_per_mm);
}

<<<<<<< HEAD
void GCodeExport::writeMove(Point3 p, double speed, double extrusion_mm3_per_mm)
{
    writeMove(p.x, p.y, p.z, speed, extrusion_mm3_per_mm);
}

void GCodeExport::writeMove(int x, int y, int z, double speed, double extrusion_mm3_per_mm)
=======
void GCodeExport::writeMove(Point3 p, int speed, double extrusion_mm3_per_mm)
{
    writeMove(p.x, p.y, p.z, speed, extrusion_mm3_per_mm);
}
void GCodeExport::writeMove(int x, int y, int z, int speed, double extrusion_mm3_per_mm)
>>>>>>> 13f5ebe9
{
    if (currentPosition.x == x && currentPosition.y == y && currentPosition.z == z)
        return;
    
    double extrusion_per_mm = extrusion_mm3_per_mm;
    if (!is_volumatric)
    {
        extrusion_per_mm = extrusion_mm3_per_mm / getFilamentArea(current_extruder);
    }

    if (flavor == GCODE_FLAVOR_BFB)
    {
        //For Bits From Bytes machines, we need to handle this completely differently. As they do not use E values but RPM values.
        float fspeed = speed * 60;
        float rpm = extrusion_per_mm * speed * 60;
        const float mm_per_rpm = 4.0; //All BFB machines have 4mm per RPM extrusion.
        rpm /= mm_per_rpm;
        if (rpm > 0)
        {
            if (isRetracted)
            {
                if (currentSpeed != double(rpm))
                {
                    //fprintf(f, "; %f e-per-mm %d mm-width %d mm/s\n", extrusion_per_mm, lineWidth, speed);
                    //fprintf(f, "M108 S%0.1f\r\n", rpm);
                    *output_stream << "M108 S" << std::setprecision(1) << rpm << "\r\n";
                    currentSpeed = double(rpm);
                }
                //Add M101 or M201 to enable the proper extruder.
                *output_stream << "M" << int((current_extruder + 1) * 100 + 1) << "\r\n";
                isRetracted = false;
            }
            //Fix the speed by the actual RPM we are asking, because of rounding errors we cannot get all RPM values, but we have a lot more resolution in the feedrate value.
            // (Trick copied from KISSlicer, thanks Jonathan)
            fspeed *= (rpm / (roundf(rpm * 100) / 100));

            //Increase the extrusion amount to calculate the amount of filament used.
            Point3 diff = Point3(x,y,z) - getPosition();
            
            extrusion_amount += extrusion_per_mm * diff.vSizeMM();
        }else{
            //If we are not extruding, check if we still need to disable the extruder. This causes a retraction due to auto-retraction.
            if (!isRetracted)
            {
                *output_stream << "M103\r\n";
                isRetracted = true;
            }
        }
<<<<<<< HEAD
        *output_stream << std::setprecision(3) << "G1 X" << INT2MM(x - getExtruderOffset(current_extruder).X) << " Y" << INT2MM(y - getExtruderOffset(current_extruder).Y) << " Z" << INT2MM(z) << std::setprecision(1) << " F" << fspeed << "\r\n";
=======
        *output_stream << std::setprecision(3) << "G1 X" << INT2MM(x - extruderOffset[current_extruder].X) << " Y" << INT2MM(y - extruderOffset[current_extruder].Y) << " Z" << INT2MM(z) << std::setprecision(1) << " F" << fspeed << "\r\n";
>>>>>>> 13f5ebe9
    }else{
        //Normal E handling.
        if (extrusion_mm3_per_mm > 0.000001)
        {
            Point3 diff = Point3(x,y,z) - getPosition();
            if (isZHopped > 0)
            {
                *output_stream << std::setprecision(3) << "G1 Z" << INT2MM(currentPosition.z) << "\n";
                isZHopped = false;
            }
            extrusion_amount += (is_volumatric) ? last_coasted_amount_mm3 : last_coasted_amount_mm3 / getFilamentArea(current_extruder);   
            if (isRetracted)
            {
                if (flavor == GCODE_FLAVOR_ULTIGCODE || flavor == GCODE_FLAVOR_REPRAP_VOLUMATRIC)
                {
                    *output_stream << "G11\n";
                    //Assume default UM2 retraction settings.
                    if (last_coasted_amount_mm3 > 0)
                    {
                        *output_stream << "G1 F" << (retractionPrimeSpeed * 60) << " " << extruderCharacter[current_extruder] << std::setprecision(5) << extrusion_amount << "\n";
                    }
                    estimateCalculator.plan(TimeEstimateCalculator::Position(INT2MM(currentPosition.x), INT2MM(currentPosition.y), INT2MM(currentPosition.z), extrusion_amount), 25.0);
                }else{
                    *output_stream << "G1 F" << (retractionPrimeSpeed * 60) << " " << extruderCharacter[current_extruder] << std::setprecision(5) << extrusion_amount << "\n";
                    currentSpeed = retractionPrimeSpeed;
                    estimateCalculator.plan(TimeEstimateCalculator::Position(INT2MM(currentPosition.x), INT2MM(currentPosition.y), INT2MM(currentPosition.z), extrusion_amount), currentSpeed);
                }
                if (getExtrusionAmountMM3(current_extruder) > 10000.0) //According to https://github.com/Ultimaker/CuraEngine/issues/14 having more then 21m of extrusion causes inaccuracies. So reset it every 10m, just to be sure.
                    resetExtrusionValue();
                isRetracted = false;
            }
            else 
            {
                if (last_coasted_amount_mm3 > 0)
                {
                    *output_stream << "G1 F" << (retractionPrimeSpeed * 60) << " " << extruderCharacter[current_extruder] << std::setprecision(5) << extrusion_amount << "\n";
                    estimateCalculator.plan(TimeEstimateCalculator::Position(INT2MM(currentPosition.x), INT2MM(currentPosition.y), INT2MM(currentPosition.z), extrusion_amount), currentSpeed);
                }
            }
            last_coasted_amount_mm3 = 0;
            extrusion_amount += extrusion_per_mm * diff.vSizeMM();
            *output_stream << "G1";
        }else{
            *output_stream << "G0";
        }

        if (currentSpeed != speed)
        {
            *output_stream << " F" << (speed * 60);
            currentSpeed = speed;
        }

<<<<<<< HEAD
        *output_stream << std::setprecision(3) << " X" << INT2MM(x - getExtruderOffset(current_extruder).X) << " Y" << INT2MM(y - getExtruderOffset(current_extruder).Y);
=======
        *output_stream << std::setprecision(3) << " X" << INT2MM(x - extruderOffset[current_extruder].X) << " Y" << INT2MM(y - extruderOffset[current_extruder].Y);
>>>>>>> 13f5ebe9
        if (z != currentPosition.z)
            *output_stream << " Z" << INT2MM(z);
        if (extrusion_mm3_per_mm > 0.000001)
            *output_stream << " " << extruderCharacter[current_extruder] << std::setprecision(5) << extrusion_amount;
        *output_stream << "\n";
    }
    
    currentPosition = Point3(x, y, z);
    startPosition = currentPosition;
    estimateCalculator.plan(TimeEstimateCalculator::Position(INT2MM(currentPosition.x), INT2MM(currentPosition.y), INT2MM(currentPosition.z), extrusion_amount), speed);
}

void GCodeExport::writeRetraction(RetractionConfig* config, bool force)
{
    if (flavor == GCODE_FLAVOR_BFB)//BitsFromBytes does automatic retraction.
        return;
    if (isRetracted)
        return;
    if (config->amount <= 0)
        return;
    
    if (!force && retraction_count_max > 0 && extrusion_amount_at_previous_n_retractions.size() == retraction_count_max - 1 
        && extrusion_amount < extrusion_amount_at_previous_n_retractions.back() + retraction_extrusion_window) 
        return;

    if (config->primeAmount > 0)
        extrusion_amount += config->primeAmount;
    retractionPrimeSpeed = config->primeSpeed;
    
    if (flavor == GCODE_FLAVOR_ULTIGCODE || flavor == GCODE_FLAVOR_REPRAP_VOLUMATRIC)
    {
        *output_stream << "G10\n";
        //Assume default UM2 retraction settings.
        double retraction_distance = 4.5;
        estimateCalculator.plan(TimeEstimateCalculator::Position(INT2MM(currentPosition.x), INT2MM(currentPosition.y), INT2MM(currentPosition.z), extrusion_amount - retraction_distance), 25); // TODO: hardcoded values!
    }else{
        *output_stream << "G1 F" << (config->speed * 60) << " " << extruderCharacter[current_extruder] << std::setprecision(5) << extrusion_amount - config->amount << "\n";
        currentSpeed = config->speed;
        estimateCalculator.plan(TimeEstimateCalculator::Position(INT2MM(currentPosition.x), INT2MM(currentPosition.y), INT2MM(currentPosition.z), extrusion_amount - config->amount), currentSpeed);
    }
    if (config->zHop > 0)
    {
        *output_stream << std::setprecision(3) << "G1 Z" << INT2MM(currentPosition.z + config->zHop) << "\n";
        isZHopped = true;
    }
    extrusion_amount_at_previous_n_retractions.push_front(extrusion_amount);
    if (extrusion_amount_at_previous_n_retractions.size() == retraction_count_max)
    {
        extrusion_amount_at_previous_n_retractions.pop_back();
    }
    isRetracted = true;
}

void GCodeExport::switchExtruder(int newExtruder)
{
    if (current_extruder == newExtruder)
        return;
    
    if (flavor == GCODE_FLAVOR_BFB)
    {
        if (!isRetracted)
            *output_stream << "M103\r\n";

        isRetracted = true;
        return;
    }
    
    resetExtrusionValue();
    if (flavor == GCODE_FLAVOR_ULTIGCODE || flavor == GCODE_FLAVOR_REPRAP_VOLUMATRIC)
    {
        *output_stream << "G10 S1\n";
    }else{
        *output_stream << "G1 F" << (extruderSwitchRetractionSpeed * 60) << " " << extruderCharacter[current_extruder] << std::setprecision(5) << (extrusion_amount - extruderSwitchRetraction) << "\n";
        currentSpeed = extruderSwitchRetractionSpeed;
    }

    current_extruder = newExtruder;
    if (flavor == GCODE_FLAVOR_MACH3)
        resetExtrusionValue();
    isRetracted = true;
    writeCode(preSwitchExtruderCode[current_extruder].c_str());
    if (flavor == GCODE_FLAVOR_MAKERBOT)
        *output_stream << "M135 T" << current_extruder << "\n";
    else
        *output_stream << "T" << current_extruder << "\n";
    writeCode(postSwitchExtruderCode[current_extruder].c_str());
    
    //Change the Z position so it gets re-writting again. We do not know if the switch code modified the Z position.
    currentPosition.z += 1;
}

void GCodeExport::writeCode(const char* str)
{
    *output_stream << str;
    if (flavor == GCODE_FLAVOR_BFB)
        *output_stream << "\r\n";
    else
        *output_stream << "\n";
}

void GCodeExport::writeFanCommand(double speed)
{
    if (currentFanSpeed == speed)
        return;
    if (speed > 0)
    {
        if (flavor == GCODE_FLAVOR_MAKERBOT)
            *output_stream << "M126 T0\n"; //value = speed * 255 / 100 // Makerbot cannot set fan speed...;
        else
            *output_stream << "M106 S" << (speed * 255 / 100) << "\n";
    }
    else
    {
        if (flavor == GCODE_FLAVOR_MAKERBOT)
            *output_stream << "M127 T0\n";
        else
            *output_stream << "M107\n";
    }
    currentFanSpeed = speed;
}

void GCodeExport::writeTemperatureCommand(int extruder, double temperature, bool wait)
{
    if (!wait && currentTemperature[extruder] == temperature)
        return;
    
    if (wait)
        *output_stream << "M109";
    else
        *output_stream << "M104";
    if (extruder != current_extruder)
        *output_stream << " T" << extruder;
    *output_stream << " S" << temperature << "\n";
    currentTemperature[extruder] = temperature;
}

void GCodeExport::writeBedTemperatureCommand(double temperature, bool wait)
{
    if (wait)
        *output_stream << "M190 S";
    else
        *output_stream << "M140 S";
    *output_stream << temperature << "\n";
}

void GCodeExport::finalize(int maxObjectHeight, double moveSpeed, const char* endCode)
{
    std::cerr << "maxObjectHeight : " << maxObjectHeight << std::endl;
    writeFanCommand(0);
    setZ(maxObjectHeight + 5000);
    writeMove(Point3(0,0,maxObjectHeight + 5000) + getPositionXY(), moveSpeed, 0);
    writeCode(endCode);
    log("Print time: %d\n", int(getTotalPrintTime()));
    log("Filament: %d\n", int(getTotalFilamentUsed(0)));
    for(int n=1; n<MAX_EXTRUDERS; n++)
        if (getTotalFilamentUsed(n) > 0)
            log("Filament%d: %d\n", n + 1, int(getTotalFilamentUsed(n)));
    output_stream->flush();
}

}//namespace cura<|MERGE_RESOLUTION|>--- conflicted
+++ resolved
@@ -21,11 +21,7 @@
     {
         totalFilament[e] = 0.0;
         currentTemperature[e] = 0;
-<<<<<<< HEAD
         filament_area[e] = 0;
-=======
-        filament_diameter[e] = 0;
->>>>>>> 13f5ebe9
     }
     
     currentSpeed = 1;
@@ -75,15 +71,9 @@
     if (flavor == GCODE_FLAVOR_ULTIGCODE || flavor == GCODE_FLAVOR_REPRAP_VOLUMATRIC)
     {
         is_volumatric = true;
-<<<<<<< HEAD
-    }
-    else
-    { 
-=======
-    } 
-    else 
-    {
->>>>>>> 13f5ebe9
+    }
+    else
+    {
         is_volumatric = false;
     }
 }
@@ -137,7 +127,6 @@
     return current_extruder;
 }
 
-<<<<<<< HEAD
 void GCodeExport::setFilamentDiameter(unsigned int n, int diameter)
 {
     double r = INT2MM(diameter) / 2.0;
@@ -148,18 +137,6 @@
 double GCodeExport::getFilamentArea(unsigned int extruder)
 {
     return filament_area[extruder];
-=======
-double GCodeExport::getFilamentArea(unsigned int extruder)
-{
-    double r = INT2MM(filament_diameter[extruder]) / 2.0;
-    double filament_area = M_PI * r * r;
-    return filament_area;
-}
-
-void GCodeExport::setFilamentDiameter(unsigned int n, int diameter)
-{
-    filament_diameter[n] = diameter;
->>>>>>> 13f5ebe9
 }
 
 double GCodeExport::getExtrusionAmountMM3(unsigned int extruder)
@@ -242,29 +219,17 @@
     totalPrintTime += timeAmount;
 }
 
-<<<<<<< HEAD
 void GCodeExport::writeMove(Point p, double speed, double extrusion_mm3_per_mm)
-=======
-void GCodeExport::writeMove(Point p, int speed, double extrusion_mm3_per_mm)
->>>>>>> 13f5ebe9
 {
     writeMove(p.X, p.Y, zPos, speed, extrusion_mm3_per_mm);
 }
 
-<<<<<<< HEAD
 void GCodeExport::writeMove(Point3 p, double speed, double extrusion_mm3_per_mm)
 {
     writeMove(p.x, p.y, p.z, speed, extrusion_mm3_per_mm);
 }
 
 void GCodeExport::writeMove(int x, int y, int z, double speed, double extrusion_mm3_per_mm)
-=======
-void GCodeExport::writeMove(Point3 p, int speed, double extrusion_mm3_per_mm)
-{
-    writeMove(p.x, p.y, p.z, speed, extrusion_mm3_per_mm);
-}
-void GCodeExport::writeMove(int x, int y, int z, int speed, double extrusion_mm3_per_mm)
->>>>>>> 13f5ebe9
 {
     if (currentPosition.x == x && currentPosition.y == y && currentPosition.z == z)
         return;
@@ -313,11 +278,7 @@
                 isRetracted = true;
             }
         }
-<<<<<<< HEAD
         *output_stream << std::setprecision(3) << "G1 X" << INT2MM(x - getExtruderOffset(current_extruder).X) << " Y" << INT2MM(y - getExtruderOffset(current_extruder).Y) << " Z" << INT2MM(z) << std::setprecision(1) << " F" << fspeed << "\r\n";
-=======
-        *output_stream << std::setprecision(3) << "G1 X" << INT2MM(x - extruderOffset[current_extruder].X) << " Y" << INT2MM(y - extruderOffset[current_extruder].Y) << " Z" << INT2MM(z) << std::setprecision(1) << " F" << fspeed << "\r\n";
->>>>>>> 13f5ebe9
     }else{
         //Normal E handling.
         if (extrusion_mm3_per_mm > 0.000001)
@@ -370,11 +331,7 @@
             currentSpeed = speed;
         }
 
-<<<<<<< HEAD
         *output_stream << std::setprecision(3) << " X" << INT2MM(x - getExtruderOffset(current_extruder).X) << " Y" << INT2MM(y - getExtruderOffset(current_extruder).Y);
-=======
-        *output_stream << std::setprecision(3) << " X" << INT2MM(x - extruderOffset[current_extruder].X) << " Y" << INT2MM(y - extruderOffset[current_extruder].Y);
->>>>>>> 13f5ebe9
         if (z != currentPosition.z)
             *output_stream << " Z" << INT2MM(z);
         if (extrusion_mm3_per_mm > 0.000001)
