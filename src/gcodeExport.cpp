/** Copyright (C) 2013 David Braam - Released under terms of the AGPLv3 License */
#include <stdarg.h>
#include <iomanip>
#include <cmath>

#include "gcodeExport.h"
#include "utils/logoutput.h"
#include "PrintFeature.h"
#include "utils/Date.h"

namespace cura {

GCodeExport::GCodeExport()
: output_stream(&std::cout)
, currentPosition(0,0,MM2INT(20))
, layer_nr(0)
{
    current_e_value = 0;
    current_extruder = 0;
    currentFanSpeed = -1;

    totalPrintTime = 0.0;

    currentSpeed = 1;
    current_acceleration = -1;
    current_jerk = -1;

    isZHopped = 0;
    setFlavor(EGCodeFlavor::REPRAP);
    initial_bed_temp = 0;

    extruder_count = 0;
}

GCodeExport::~GCodeExport()
{
}

void GCodeExport::preSetup(MeshGroup* settings)
{
    setFlavor(settings->getSettingAsGCodeFlavor("machine_gcode_flavor"));
    use_extruder_offset_to_offset_coords = settings->getSettingBoolean("machine_use_extruder_offset_to_offset_coords");

    extruder_count = settings->getSettingAsCount("machine_extruder_count");

    for (unsigned int n = 0; n < extruder_count; n++)
    {
        ExtruderTrain* train = settings->getExtruderTrain(n);
        setFilamentDiameter(n, train->getSettingInMicrons("material_diameter")); 

        extruder_attr[n].nozzle_size = train->getSettingInMicrons("machine_nozzle_size");
        extruder_attr[n].nozzle_offset = Point(train->getSettingInMicrons("machine_nozzle_offset_x"), train->getSettingInMicrons("machine_nozzle_offset_y"));

        extruder_attr[n].start_code = train->getSettingString("machine_extruder_start_code");
        extruder_attr[n].end_code = train->getSettingString("machine_extruder_end_code");

        extruder_attr[n].extruder_switch_retraction_config.distance = train->getSettingInMillimeters("switch_extruder_retraction_amount"); 
        extruder_attr[n].extruder_switch_retraction_config.prime_volume = 0.0;
        extruder_attr[n].extruder_switch_retraction_config.speed = train->getSettingInMillimetersPerSecond("switch_extruder_retraction_speed");
        extruder_attr[n].extruder_switch_retraction_config.primeSpeed = train->getSettingInMillimetersPerSecond("switch_extruder_prime_speed");
        extruder_attr[n].extruder_switch_retraction_config.zHop = train->getSettingInMicrons("switch_extruder_retraction_hop");
        extruder_attr[n].extruder_switch_retraction_config.retraction_count_max = 9999999; // extruder switch retraction is never limited
        extruder_attr[n].extruder_switch_retraction_config.retraction_extrusion_window = 99999.9; // so that extruder switch retractions won't affect the retraction buffer (extruded_volume_at_previous_n_retractions)
        extruder_attr[n].extruder_switch_retraction_config.retraction_min_travel_distance = 0; // no limitation on travel distance for an extruder switch retract

        extruder_attr[n].last_retraction_prime_speed = train->getSettingInMillimetersPerSecond("retraction_prime_speed"); // the alternative would be switch_extruder_prime_speed, but dual extrusion might not even be configured...
    }
    machine_dimensions.x = settings->getSettingInMicrons("machine_width");
    machine_dimensions.y = settings->getSettingInMicrons("machine_depth");
    machine_dimensions.z = settings->getSettingInMicrons("machine_height");

    machine_name = settings->getSettingString("machine_name");

    if (flavor == EGCodeFlavor::BFB)
    {
        new_line = "\r\n";
    }
    else 
    {
        new_line = "\n";
    }
}

void GCodeExport::setInitialTemps(const MeshGroup& settings)
{
    for (unsigned int extr_nr = 0; extr_nr < extruder_count; extr_nr++)
    {
        const ExtruderTrain* extr_train = settings.getExtruderTrain(extr_nr);
        assert(extr_train);
        double temp = extr_train->getSettingInDegreeCelsius((extr_nr == 0)? "material_print_temperature" : "material_standby_temperature");
        setInitialTemp(extr_nr, temp);
    }

    initial_bed_temp = settings.getSettingInDegreeCelsius("material_bed_temperature");
}

void GCodeExport::setInitialTemp(int extruder_nr, double temp)
{
    extruder_attr[extruder_nr].initial_temp = temp;
    if (flavor == EGCodeFlavor::GRIFFIN || flavor == EGCodeFlavor::ULTIGCODE)
    {
        extruder_attr[extruder_nr].currentTemperature = temp;
    }
}


std::string GCodeExport::getFileHeader(const double* print_time, const std::vector<double>& filament_used, const std::vector<int16_t>& mat_ids)
{
    std::ostringstream prefix;
    switch (flavor)
    {
    case EGCodeFlavor::GRIFFIN:
        prefix << ";START_OF_HEADER" << new_line;
        prefix << ";HEADER_VERSION:0.1" << new_line;
        prefix << ";FLAVOR:" << toString(flavor) << new_line;
        prefix << ";GENERATOR.NAME:Cura_SteamEngine" << new_line;
        prefix << ";GENERATOR.VERSION:" << VERSION << new_line;
        prefix << ";GENERATOR.BUILD_DATE:" << Date::getDate().toStringDashed() << new_line;
        prefix << ";TARGET_MACHINE.NAME:" << machine_name << new_line;

        for (unsigned int extr_nr = 0; extr_nr < extruder_count; extr_nr++)
        {
            prefix << ";EXTRUDER_TRAIN." << extr_nr << ".INITIAL_TEMPERATURE:" << extruder_attr[extr_nr].initial_temp << new_line;
            if (filament_used.size() == extruder_count)
            {
                prefix << ";EXTRUDER_TRAIN." << extr_nr << ".MATERIAL.VOLUME_USED:" << static_cast<int>(filament_used[extr_nr]) << new_line;
            }
            if (mat_ids.size() == extruder_count)
            {
                prefix << ";EXTRUDER_TRAIN." << extr_nr << ".MATERIAL.GUID:" << mat_ids[extr_nr] << new_line; // TODO: convert to hexadecimal format
            }
            prefix << ";EXTRUDER_TRAIN." << extr_nr << ".NOZZLE.DIAMETER:" << float(INT2MM(getNozzleSize(extr_nr))) << new_line;
        }
        prefix << ";BUILD_PLATE.INITIAL_TEMPERATURE:" << initial_bed_temp << new_line;

        if (print_time)
        {
            prefix << ";PRINT.TIME:" << static_cast<int>(*print_time) << new_line;
        }

        prefix << ";PRINT.SIZE.MIN.X:0" << new_line;
        prefix << ";PRINT.SIZE.MIN.Y:0" << new_line;
        prefix << ";PRINT.SIZE.MIN.Z:0" << new_line;
        prefix << ";PRINT.SIZE.MAX.X:" << INT2MM(machine_dimensions.x) << new_line;
        prefix << ";PRINT.SIZE.MAX.Y:" << INT2MM(machine_dimensions.y) << new_line;
        prefix << ";PRINT.SIZE.MAX.Z:" << INT2MM(machine_dimensions.z) << new_line;
        prefix << ";END_OF_HEADER" << new_line;
        return prefix.str();
    default:
        prefix << ";FLAVOR:" << toString(flavor) << new_line;
        prefix << ";TIME:" << ((print_time)? static_cast<int>(*print_time) : 6666) << new_line;
        if (flavor == EGCodeFlavor::ULTIGCODE)
        {
            prefix << ";MATERIAL:" << ((filament_used.size() >= 1)? static_cast<int>(filament_used[0]) : 6666) << new_line;
            prefix << ";MATERIAL2:" << ((filament_used.size() >= 2)? static_cast<int>(filament_used[1]) : 0) << new_line;

            prefix << ";NOZZLE_DIAMETER:" << float(INT2MM(getNozzleSize(0))) << new_line;
            // TODO: the second nozzle size isn't always initiated! ";NOZZLE_DIAMETER2:"
        }
        return prefix.str();
    }
}


void GCodeExport::setLayerNr(unsigned int layer_nr_) {
    layer_nr = layer_nr_;
}

void GCodeExport::setOutputStream(std::ostream* stream)
{
    output_stream = stream;
    *output_stream << std::fixed;
}

int GCodeExport::getNozzleSize(int extruder_idx)
{
    return extruder_attr[extruder_idx].nozzle_size;
}

Point GCodeExport::getExtruderOffset(int id)
{
    return extruder_attr[id].nozzle_offset;
}

Point GCodeExport::getGcodePos(int64_t x, int64_t y, int extruder_train)
{
    if (use_extruder_offset_to_offset_coords) { return Point(x,y) - getExtruderOffset(extruder_train); }
    else { return Point(x,y); }
}


void GCodeExport::setFlavor(EGCodeFlavor flavor)
{
    this->flavor = flavor;
    if (flavor == EGCodeFlavor::MACH3)
        for(int n=0; n<MAX_EXTRUDERS; n++)
            extruder_attr[n].extruderCharacter = 'A' + n;
    else
        for(int n=0; n<MAX_EXTRUDERS; n++)
            extruder_attr[n].extruderCharacter = 'E';
    if (flavor == EGCodeFlavor::ULTIGCODE || flavor == EGCodeFlavor::REPRAP_VOLUMATRIC)
    {
        is_volumatric = true;
    }
    else
    {
        is_volumatric = false;
    }

    if (flavor == EGCodeFlavor::BFB || flavor == EGCodeFlavor::REPRAP_VOLUMATRIC || flavor == EGCodeFlavor::ULTIGCODE)
    {
        firmware_retract = true;
    }
    else 
    {
        firmware_retract = false;
    }
}

EGCodeFlavor GCodeExport::getFlavor()
{
    return this->flavor;
}

void GCodeExport::setZ(int z)
{
    this->zPos = z;
}

Point3 GCodeExport::getPosition()
{
    return currentPosition;
}
Point GCodeExport::getPositionXY()
{
    return Point(currentPosition.x, currentPosition.y);
}

int GCodeExport::getPositionZ()
{
    return currentPosition.z;
}

int GCodeExport::getExtruderNr()
{
    return current_extruder;
}

void GCodeExport::setFilamentDiameter(unsigned int extruder, int diameter)
{
    double r = INT2MM(diameter) / 2.0;
    double area = M_PI * r * r;
    extruder_attr[extruder].filament_area = area;
}

double GCodeExport::getCurrentExtrudedVolume()
{
    double extrusion_amount = current_e_value;
    if (!firmware_retract)
    { // no E values are changed to perform a retraction
        extrusion_amount -= extruder_attr[current_extruder].retraction_e_amount_at_e_start; // subtract the increment in E which was used for the first unretraction instead of extrusion
        extrusion_amount += extruder_attr[current_extruder].retraction_e_amount_current; // add the decrement in E which the filament is behind on extrusion due to the last retraction
    }
    if (is_volumatric)
    {
        return extrusion_amount;
    }
    else
    {
        return extrusion_amount * extruder_attr[current_extruder].filament_area;
    }
}

double GCodeExport::eToMm(double e)
{
    if (is_volumatric)
    {
        return e / extruder_attr[current_extruder].filament_area;
    }
    else
    {
        return e;
    }
}

double GCodeExport::mm3ToE(double mm3)
{
    if (is_volumatric)
    {
        return mm3;
    }
    else
    {
        return mm3 / extruder_attr[current_extruder].filament_area;
    }
}

double GCodeExport::mmToE(double mm)
{
    if (is_volumatric)
    {
        return mm * extruder_attr[current_extruder].filament_area;
    }
    else
    {
        return mm;
    }
}


double GCodeExport::getTotalFilamentUsed(int extruder_nr)
{
    if (extruder_nr == current_extruder)
        return extruder_attr[extruder_nr].totalFilament + getCurrentExtrudedVolume();
    return extruder_attr[extruder_nr].totalFilament;
}

double GCodeExport::getTotalPrintTime()
{
    return totalPrintTime;
}

void GCodeExport::resetTotalPrintTimeAndFilament()
{
    totalPrintTime = 0;
    for(unsigned int e=0; e<MAX_EXTRUDERS; e++)
    {
        extruder_attr[e].totalFilament = 0.0;
        extruder_attr[e].currentTemperature = 0;
    }
    current_e_value = 0.0;
    estimateCalculator.reset();
}

void GCodeExport::updateTotalPrintTime()
{
    totalPrintTime += estimateCalculator.calculate();
    estimateCalculator.reset();
}

void GCodeExport::writeComment(std::string comment)
{
    *output_stream << ";";
    for (unsigned int i = 0; i < comment.length(); i++)
    {
        if (comment[i] == '\n')
        {
            *output_stream << "\\n";
        }else{
            *output_stream << comment[i];
        }
    }
    *output_stream << new_line;
}

void GCodeExport::writeTypeComment(const char* type)
{
    *output_stream << ";TYPE:" << type << new_line;
}

void GCodeExport::writeTypeComment(PrintFeatureType type)
{
    switch (type)
    {
        case PrintFeatureType::OuterWall:
            *output_stream << ";TYPE:WALL-OUTER" << new_line;
            break;
        case PrintFeatureType::InnerWall:
            *output_stream << ";TYPE:WALL-INNER" << new_line;
            break;
        case PrintFeatureType::Skin:
            *output_stream << ";TYPE:SKIN" << new_line;
            break;
        case PrintFeatureType::Support:
            *output_stream << ";TYPE:SUPPORT" << new_line;
            break;
        case PrintFeatureType::Skirt:
            *output_stream << ";TYPE:SKIRT" << new_line;
            break;
        case PrintFeatureType::Infill:
            *output_stream << ";TYPE:FILL" << new_line;
            break;
        case PrintFeatureType::SupportInfill:
            *output_stream << ";TYPE:SUPPORT" << new_line;
            break;
        case PrintFeatureType::MoveCombing:
        case PrintFeatureType::MoveRetraction:
        default:
            // do nothing
            break;
    }
}


void GCodeExport::writeLayerComment(int layer_nr)
{
    *output_stream << ";LAYER:" << layer_nr << new_line;
}

void GCodeExport::writeLayerCountComment(int layer_count)
{
    *output_stream << ";LAYER_COUNT:" << layer_count << new_line;
}

void GCodeExport::writeLine(const char* line)
{
    *output_stream << line << new_line;
}

void GCodeExport::resetExtrusionValue()
{
    if (flavor != EGCodeFlavor::MAKERBOT && flavor != EGCodeFlavor::BFB)
    {
        *output_stream << "G92 " << extruder_attr[current_extruder].extruderCharacter << "0" << new_line;
        double current_extruded_volume = getCurrentExtrudedVolume();
        extruder_attr[current_extruder].totalFilament += current_extruded_volume;
        for (double& extruded_volume_at_retraction : extruder_attr[current_extruder].extruded_volume_at_previous_n_retractions)
        { // update the extruded_volume_at_previous_n_retractions only of the current extruder, since other extruders don't extrude the current volume
            extruded_volume_at_retraction -= current_extruded_volume;
        }
        current_e_value = 0.0;
        extruder_attr[current_extruder].retraction_e_amount_at_e_start = extruder_attr[current_extruder].retraction_e_amount_current;
    }
}

void GCodeExport::writeDelay(double timeAmount)
{
    *output_stream << "G4 P" << int(timeAmount * 1000) << new_line;
    estimateCalculator.addTime(timeAmount);
}

void GCodeExport::writeMove(Point p, double speed, double extrusion_mm3_per_mm)
{
    writeMove(p.X, p.Y, zPos, speed, extrusion_mm3_per_mm);
}

void GCodeExport::writeMove(Point3 p, double speed, double extrusion_mm3_per_mm)
{
    writeMove(p.x, p.y, p.z, speed, extrusion_mm3_per_mm);
}

void GCodeExport::writeMoveBFB(int x, int y, int z, double speed, double extrusion_mm3_per_mm)
{
    double extrusion_per_mm = mm3ToE(extrusion_mm3_per_mm);
    
    Point gcode_pos = getGcodePos(x,y, current_extruder);
    
    //For Bits From Bytes machines, we need to handle this completely differently. As they do not use E values but RPM values.
    float fspeed = speed * 60;
    float rpm = extrusion_per_mm * speed * 60;
    const float mm_per_rpm = 4.0; //All BFB machines have 4mm per RPM extrusion.
    rpm /= mm_per_rpm;
    if (rpm > 0)
    {
        if (extruder_attr[current_extruder].retraction_e_amount_current)
        {
            if (currentSpeed != double(rpm))
            {
                //fprintf(f, "; %f e-per-mm %d mm-width %d mm/s\n", extrusion_per_mm, lineWidth, speed);
                //fprintf(f, "M108 S%0.1f\r\n", rpm);
                *output_stream << "M108 S" << std::setprecision(1) << rpm << new_line;
                currentSpeed = double(rpm);
            }
            //Add M101 or M201 to enable the proper extruder.
            *output_stream << "M" << int((current_extruder + 1) * 100 + 1) << new_line;
            extruder_attr[current_extruder].retraction_e_amount_current = 0.0;
        }
        //Fix the speed by the actual RPM we are asking, because of rounding errors we cannot get all RPM values, but we have a lot more resolution in the feedrate value.
        // (Trick copied from KISSlicer, thanks Jonathan)
        fspeed *= (rpm / (roundf(rpm * 100) / 100));

        //Increase the extrusion amount to calculate the amount of filament used.
        Point3 diff = Point3(x,y,z) - getPosition();
        
        current_e_value += extrusion_per_mm * diff.vSizeMM();
    }
    else
    {
        //If we are not extruding, check if we still need to disable the extruder. This causes a retraction due to auto-retraction.
        if (!extruder_attr[current_extruder].retraction_e_amount_current)
        {
            *output_stream << "M103" << new_line;
            extruder_attr[current_extruder].retraction_e_amount_current = 1.0; // 1.0 used as stub; BFB doesn't use the actual retraction amount; it performs retraction on the firmware automatically
        }
    }
    *output_stream << std::setprecision(3) << 
        "G1 X" << INT2MM(gcode_pos.X) << 
        " Y" << INT2MM(gcode_pos.Y) << 
        " Z" << INT2MM(z) << std::setprecision(1) << " F" << fspeed << new_line;
    
    currentPosition = Point3(x, y, z);
    estimateCalculator.plan(TimeEstimateCalculator::Position(INT2MM(currentPosition.x), INT2MM(currentPosition.y), INT2MM(currentPosition.z), eToMm(current_e_value)), speed);
}

void GCodeExport::writeMove(int x, int y, int z, double speed, double extrusion_mm3_per_mm)
{
    if (currentPosition.x == x && currentPosition.y == y && currentPosition.z == z)
        return;

#ifdef ASSERT_INSANE_OUTPUT
    assert(speed < 200 && speed > 1); // normal F values occurring in UM2 gcode (this code should not be compiled for release)
    assert(currentPosition != no_point3);
    assert((Point3(x,y,z) - currentPosition).vSize() < MM2INT(300)); // no crazy positions (this code should not be compiled for release)
#endif //ASSERT_INSANE_OUTPUT

    if (extrusion_mm3_per_mm < 0)
        logWarning("Warning! Negative extrusion move!");

    if (flavor == EGCodeFlavor::BFB)
    {
        writeMoveBFB(x, y, z, speed, extrusion_mm3_per_mm);
        return;
    }

    double extrusion_per_mm = mm3ToE(extrusion_mm3_per_mm);

    Point gcode_pos = getGcodePos(x,y, current_extruder);

    if (extrusion_mm3_per_mm > 0.000001)
    {
        Point3 diff = Point3(x,y,z) - getPosition();
        if (isZHopped > 0)
        {
            *output_stream << std::setprecision(3) << "G1 Z" << INT2MM(currentPosition.z) << new_line;
            isZHopped = 0;
        }
        double prime_volume = extruder_attr[current_extruder].prime_volume;
        current_e_value += mm3ToE(prime_volume);
        if (extruder_attr[current_extruder].retraction_e_amount_current)
        {
            if (firmware_retract)
            { // note that BFB is handled differently
                *output_stream << "G11" << new_line;
                //Assume default UM2 retraction settings.
                if (prime_volume > 0)
                {
                    *output_stream << "G1 F" << (extruder_attr[current_extruder].last_retraction_prime_speed * 60) << " " << extruder_attr[current_extruder].extruderCharacter << std::setprecision(5) << current_e_value << new_line;
                    currentSpeed = extruder_attr[current_extruder].last_retraction_prime_speed;
                }
                estimateCalculator.plan(TimeEstimateCalculator::Position(INT2MM(currentPosition.x), INT2MM(currentPosition.y), INT2MM(currentPosition.z), eToMm(current_e_value)), 25.0);
            }
            else
            {
                current_e_value += extruder_attr[current_extruder].retraction_e_amount_current;
                *output_stream << "G1 F" << (extruder_attr[current_extruder].last_retraction_prime_speed * 60) << " " << extruder_attr[current_extruder].extruderCharacter << std::setprecision(5) << current_e_value << new_line;
                currentSpeed = extruder_attr[current_extruder].last_retraction_prime_speed;
                estimateCalculator.plan(TimeEstimateCalculator::Position(INT2MM(currentPosition.x), INT2MM(currentPosition.y), INT2MM(currentPosition.z), eToMm(current_e_value)), currentSpeed);
            }
            if (getCurrentExtrudedVolume() > 10000.0) //According to https://github.com/Ultimaker/CuraEngine/issues/14 having more then 21m of extrusion causes inaccuracies. So reset it every 10m, just to be sure.
            {
                resetExtrusionValue();
            }
            extruder_attr[current_extruder].retraction_e_amount_current = 0.0;
        }
        else if (prime_volume > 0.0)
        {
            *output_stream << "G1 F" << (extruder_attr[current_extruder].last_retraction_prime_speed * 60) << " " << extruder_attr[current_extruder].extruderCharacter << std::setprecision(5) << current_e_value << new_line;
            currentSpeed = extruder_attr[current_extruder].last_retraction_prime_speed;
            estimateCalculator.plan(TimeEstimateCalculator::Position(INT2MM(currentPosition.x), INT2MM(currentPosition.y), INT2MM(currentPosition.z), eToMm(current_e_value)), currentSpeed);
        }
        extruder_attr[current_extruder].prime_volume = 0.0;
        current_e_value += extrusion_per_mm * diff.vSizeMM();
        *output_stream << "G1";
    }
    else
    {
        *output_stream << "G0";

        if (CommandSocket::isInstantiated()) 
        {
            // we should send this travel as a non-retraction move
            cura::Polygons travelPoly;
            PolygonRef travel = travelPoly.newPoly();
            travel.add(Point(currentPosition.x, currentPosition.y));
            travel.add(Point(x, y));
            CommandSocket::getInstance()->sendPolygons(extruder_attr[current_extruder].retraction_e_amount_current ? PrintFeatureType::MoveRetraction : PrintFeatureType::MoveCombing, layer_nr, travelPoly, extruder_attr[current_extruder].retraction_e_amount_current ? MM2INT(0.2) : MM2INT(0.1));
        }
    }

    if (currentSpeed != speed)
    {
        *output_stream << " F" << (speed * 60);
        currentSpeed = speed;
    }

    *output_stream << std::setprecision(3) << 
        " X" << INT2MM(gcode_pos.X) << 
        " Y" << INT2MM(gcode_pos.Y);
    if (z != currentPosition.z + isZHopped)
        *output_stream << " Z" << INT2MM(z + isZHopped);
    if (extrusion_mm3_per_mm > 0.000001)
        *output_stream << " " << extruder_attr[current_extruder].extruderCharacter << std::setprecision(5) << current_e_value;
    *output_stream << new_line;
    
    currentPosition = Point3(x, y, z);
    estimateCalculator.plan(TimeEstimateCalculator::Position(INT2MM(currentPosition.x), INT2MM(currentPosition.y), INT2MM(currentPosition.z), eToMm(current_e_value)), speed);
}

void GCodeExport::writeRetraction(RetractionConfig* config, bool force, bool extruder_switch)
{
    ExtruderTrainAttributes& extr_attr = extruder_attr[current_extruder];

    if (flavor == EGCodeFlavor::BFB)//BitsFromBytes does automatic retraction.
    {
        if (extruder_switch)
        {
            if (!extr_attr.retraction_e_amount_current)
                *output_stream << "M103" << new_line;

            extr_attr.retraction_e_amount_current = 1.0; // 1.0 is a stub; BFB doesn't use the actual retracted amount; retraction is performed by firmware
        }
        return;
    }

    double old_retraction_e_amount = extr_attr.retraction_e_amount_current;
    double new_retraction_e_amount = mmToE(config->distance);
    double retraction_diff_e_amount = old_retraction_e_amount - new_retraction_e_amount;
    if (std::abs(retraction_diff_e_amount) < 0.000001)
    {
        return;
    }

    { // handle retraction limitation
        double current_extruded_volume = getCurrentExtrudedVolume();
        std::deque<double>& extruded_volume_at_previous_n_retractions = extr_attr.extruded_volume_at_previous_n_retractions;
        while (int(extruded_volume_at_previous_n_retractions.size()) > config->retraction_count_max && !extruded_volume_at_previous_n_retractions.empty()) 
        {
            // extruder switch could have introduced data which falls outside the retraction window
            // also the retraction_count_max could have changed between the last retraction and this
            extruded_volume_at_previous_n_retractions.pop_back();
        }
        if (!force && config->retraction_count_max <= 0)
        {
            return;
        }
        if (!force && int(extruded_volume_at_previous_n_retractions.size()) == config->retraction_count_max
            && current_extruded_volume < extruded_volume_at_previous_n_retractions.back() + config->retraction_extrusion_window * extr_attr.filament_area) 
        {
            return;
        }
        extruded_volume_at_previous_n_retractions.push_front(current_extruded_volume);
        if (int(extruded_volume_at_previous_n_retractions.size()) == config->retraction_count_max + 1) 
        {
            extruded_volume_at_previous_n_retractions.pop_back();
        }
    }

    if (firmware_retract)
    {
        if (extruder_switch && extr_attr.retraction_e_amount_current) 
        {
            return; 
        }
        *output_stream << "G10";
        if (extruder_switch)
        {
            *output_stream << " S1";
        }
        *output_stream << new_line;
        //Assume default UM2 retraction settings.
        estimateCalculator.plan(TimeEstimateCalculator::Position(INT2MM(currentPosition.x), INT2MM(currentPosition.y), INT2MM(currentPosition.z), eToMm(current_e_value + retraction_diff_e_amount)), 25); // TODO: hardcoded values!
    }
    else
    {
        double speed = ((retraction_diff_e_amount < 0.0)? config->speed : extr_attr.last_retraction_prime_speed) * 60;
        current_e_value += retraction_diff_e_amount;
        *output_stream << "G1 F" << speed << " "
            << extr_attr.extruderCharacter << std::setprecision(5) << current_e_value << new_line;
        currentSpeed = speed;
        estimateCalculator.plan(TimeEstimateCalculator::Position(INT2MM(currentPosition.x), INT2MM(currentPosition.y), INT2MM(currentPosition.z), eToMm(current_e_value)), currentSpeed);
        extr_attr.last_retraction_prime_speed = config->primeSpeed;
    }

    extr_attr.retraction_e_amount_current = new_retraction_e_amount; // suppose that for UM2 the retraction amount in the firmware is equal to the provided amount
    extr_attr.prime_volume += config->prime_volume;

    if (config->zHop > 0)
    {
        isZHopped = config->zHop;
        *output_stream << std::setprecision(3) << "G1 Z" << INT2MM(currentPosition.z + isZHopped) << new_line;
    }
}

void GCodeExport::writeRetraction_extruderSwitch()
{
    ExtruderTrainAttributes& extr_attr = extruder_attr[current_extruder];
    RetractionConfig* config = &extr_attr.extruder_switch_retraction_config;

    writeRetraction(config, true, true);
}

void GCodeExport::switchExtruder(int new_extruder)
{
    if (current_extruder == new_extruder)
        return;

    writeRetraction_extruderSwitch();

    resetExtrusionValue(); // zero the E value on the old extruder, so that the current_e_value is registered on the old extruder

    int old_extruder = current_extruder;
    current_extruder = new_extruder;

    writeCode(extruder_attr[old_extruder].end_code.c_str());
    if (flavor == EGCodeFlavor::MAKERBOT)
    {
        *output_stream << "M135 T" << current_extruder << new_line;
    }
    else
    {
        *output_stream << "T" << current_extruder << new_line;
    }

    resetExtrusionValue(); // zero the E value on the new extruder, because a firmware bug in Griffin adjusted the E-value when performing a toolswitch (should be fixed as of 9 may 2016)

    writeCode(extruder_attr[new_extruder].start_code.c_str());

    //Change the Z position so it gets re-writting again. We do not know if the switch code modified the Z position.
    currentPosition.z += 1;
}

void GCodeExport::writeCode(const char* str)
{
    *output_stream << str << new_line;
}

void GCodeExport::writePrimeTrain()
{
    *output_stream << "G280" << new_line;
}


void GCodeExport::writeFanCommand(double speed)
{
    if (currentFanSpeed == speed)
        return;
    if (speed > 0)
    {
        if (flavor == EGCodeFlavor::MAKERBOT)
            *output_stream << "M126 T0" << new_line; //value = speed * 255 / 100 // Makerbot cannot set fan speed...;
        else
            *output_stream << "M106 S" << (speed * 255 / 100) << new_line;
    }
    else
    {
        if (flavor == EGCodeFlavor::MAKERBOT)
            *output_stream << "M127 T0" << new_line;
        else
            *output_stream << "M107" << new_line;
    }
    currentFanSpeed = speed;
}

void GCodeExport::writeTemperatureCommand(int extruder, double temperature, bool wait)
{
    if (!wait && extruder_attr[extruder].currentTemperature == temperature)
        return;
    
    if (wait)
        *output_stream << "M109";
    else
        *output_stream << "M104";
    if (extruder != current_extruder)
        *output_stream << " T" << extruder;
    *output_stream << " S" << temperature << new_line;
    extruder_attr[extruder].currentTemperature = temperature;
}

void GCodeExport::writeBedTemperatureCommand(double temperature, bool wait)
{
    if (wait)
        *output_stream << "M190 S";
    else
        *output_stream << "M140 S";
    *output_stream << temperature << new_line;
}

<<<<<<< HEAD
void GCodeExport::writeAcceleration(double acceleration)
{
    if (current_acceleration != acceleration)
    {
        *output_stream << "M204 S" << acceleration << new_line; // Print and Travel acceleration
        current_acceleration = acceleration;
        estimateCalculator.setAcceleration(acceleration);
    }
}

void GCodeExport::writeJerk(double jerk)
{
    if (current_jerk != jerk)
    {
        *output_stream << "M205 X" << jerk << new_line;
        current_jerk = jerk;
        estimateCalculator.setMaxXyJerk(jerk);
    }
}

void GCodeExport::finalize(double moveSpeed, const char* endCode)
=======
void GCodeExport::finalize(const char* endCode)
>>>>>>> ff1fca97
{
    writeFanCommand(0);
    writeCode(endCode);
    long print_time = getTotalPrintTime();
    int mat_0 = getTotalFilamentUsed(0);
    log("Print time: %d\n", print_time);
    log("Print time (readable): %dh %dm %ds\n", print_time / 60 / 60, (print_time / 60) % 60, print_time % 60);
    log("Filament: %d\n", mat_0);
    for(int n=1; n<MAX_EXTRUDERS; n++)
        if (getTotalFilamentUsed(n) > 0)
            log("Filament%d: %d\n", n + 1, int(getTotalFilamentUsed(n)));
    output_stream->flush();
}

}//namespace cura
<|MERGE_RESOLUTION|>--- conflicted
+++ resolved
@@ -775,7 +775,6 @@
     *output_stream << temperature << new_line;
 }
 
-<<<<<<< HEAD
 void GCodeExport::writeAcceleration(double acceleration)
 {
     if (current_acceleration != acceleration)
@@ -796,10 +795,7 @@
     }
 }
 
-void GCodeExport::finalize(double moveSpeed, const char* endCode)
-=======
 void GCodeExport::finalize(const char* endCode)
->>>>>>> ff1fca97
 {
     writeFanCommand(0);
     writeCode(endCode);
