--- conflicted
+++ resolved
@@ -773,81 +773,62 @@
     Scene& scene = Application::getInstance().current_slice_->scene;
     const bool material_print_temp_prepend = scene.current_mesh_group->settings.get<bool>("material_print_temp_prepend");
     const bool material_print_temp_wait = scene.current_mesh_group->settings.get<bool>("material_print_temp_wait");
-<<<<<<< HEAD
+
+    if (! material_print_temp_prepend && (scene.current_mesh_group == scene.mesh_groups.begin()))
+    {
+        // Nozzle initial temperatures are handled by start GCode, ignore
+        return;
+    }
+
+    struct ExtruderInitialize
+    {
+        size_t nr;
+        Temperature temperature;
+    };
+
+    std::vector<ExtruderInitialize> all_extruders;
+    for (size_t extruder_nr = 0; extruder_nr < extruders_used.size(); ++extruder_nr)
+    {
+        if (extruders_used[extruder_nr])
+        {
+            const ExtruderTrain& train = scene.extruders[extruder_nr];
+            Temperature extruder_temp;
+            if (extruder_nr == start_extruder_nr)
+            {
+                const Temperature print_temp_0 = train.settings_.get<Temperature>("material_print_temperature_layer_0");
+                extruder_temp = (print_temp_0 != 0) ? print_temp_0 : train.settings_.get<Temperature>("material_print_temperature");
+            }
+            else
+            {
+                extruder_temp = train.settings_.get<Temperature>("material_standby_temperature");
+            }
+
+            all_extruders.push_back({ extruder_nr, extruder_temp });
+        }
+    }
+
+    // First set all the required temperatures at once, but without waiting so that all heaters start heating right now
+    for (ExtruderInitialize& extruder : all_extruders)
+    {
+        writeTemperatureCommand(extruder.nr, extruder.temperature, false, true);
+    }
+
+    // Now wait for all the required temperatures one after the other
+    for (ExtruderInitialize& extruder : all_extruders)
+    {
+        if (material_print_temp_wait || ((extruder.nr == start_extruder_nr) && wait_start_extruder))
+        {
+            writeTemperatureCommand(extruder.nr, extruder.temperature, true, true);
+        }
+    }
+}
+
+void GCodeExport::processInitialLayerTemperature(const SliceDataStorage& storage, const size_t start_extruder_nr)
+{
+    Scene& scene = Application::getInstance().current_slice_->scene;
     bool wait_start_extruder = false;
     std::vector<bool> extruders_used = storage.getExtrudersUsed();
     size_t used_extruders = std::count(extruders_used.begin(), extruders_used.end(), true);
-=======
->>>>>>> 1411c5b1
-
-    if (! material_print_temp_prepend && (scene.current_mesh_group == scene.mesh_groups.begin()))
-    {
-        // Nozzle initial temperatures are handled by start GCode, ignore
-        return;
-<<<<<<< HEAD
-    case EGCodeFlavor::GRIFFIN:
-        wait_start_extruder = true;
-        break;
-    default:
-        if (used_extruders > 1 || getFlavor() == EGCodeFlavor::REPRAP)
-        {
-            std::ostringstream tmp;
-            tmp << "T" << start_extruder_nr;
-            writeLine(tmp.str().c_str());
-        }
-        break;
-=======
->>>>>>> 1411c5b1
-    }
-
-    struct ExtruderInitialize
-    {
-        size_t nr;
-        Temperature temperature;
-    };
-
-    std::vector<ExtruderInitialize> all_extruders;
-    for (size_t extruder_nr = 0; extruder_nr < extruders_used.size(); ++extruder_nr)
-    {
-        if (extruders_used[extruder_nr])
-        {
-            const ExtruderTrain& train = scene.extruders[extruder_nr];
-            Temperature extruder_temp;
-            if (extruder_nr == start_extruder_nr)
-            {
-                const Temperature print_temp_0 = train.settings_.get<Temperature>("material_print_temperature_layer_0");
-                extruder_temp = (print_temp_0 != 0) ? print_temp_0 : train.settings_.get<Temperature>("material_print_temperature");
-            }
-            else
-            {
-                extruder_temp = train.settings_.get<Temperature>("material_standby_temperature");
-            }
-
-            all_extruders.push_back({ extruder_nr, extruder_temp });
-        }
-    }
-
-    // First set all the required temperatures at once, but without waiting so that all heaters start heating right now
-    for (ExtruderInitialize& extruder : all_extruders)
-    {
-        writeTemperatureCommand(extruder.nr, extruder.temperature, false, true);
-    }
-
-    // Now wait for all the required temperatures one after the other
-    for (ExtruderInitialize& extruder : all_extruders)
-    {
-        if (material_print_temp_wait || ((extruder.nr == start_extruder_nr) && wait_start_extruder))
-        {
-            writeTemperatureCommand(extruder.nr, extruder.temperature, true, true);
-        }
-    }
-}
-
-void GCodeExport::processInitialLayerTemperature(const SliceDataStorage& storage, const size_t start_extruder_nr)
-{
-    Scene& scene = Application::getInstance().current_slice_->scene;
-    const size_t num_extruders = scene.extruders.size();
-    bool wait_start_extruder = false;
 
     switch (getFlavor())
     {
@@ -857,7 +838,7 @@
         wait_start_extruder = true;
         break;
     default:
-        if (num_extruders > 1 || getFlavor() == EGCodeFlavor::REPRAP)
+        if (used_extruders > 1 || getFlavor() == EGCodeFlavor::REPRAP)
         {
             std::ostringstream tmp;
             tmp << "T" << start_extruder_nr;
