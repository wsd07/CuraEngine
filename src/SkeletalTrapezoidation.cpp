//Copyright (c) 2020 Ultimaker B.V.
//CuraEngine is released under the terms of the AGPLv3 or higher.

#include "SkeletalTrapezoidation.h"

#include <stack>
#include <functional>
#include <unordered_set>
#include <sstream>
#include <queue>
#include <functional>
#include "settings/types/Ratio.h"

#include "BoostInterface.hpp"

#include "utils/VoronoiUtils.h"

#include "utils/linearAlg2D.h"

#include "utils/macros.h"

#define SKELETAL_TRAPEZOIDATION_BEAD_SEARCH_MAX 1000 //A limit to how long it'll keep searching for adjacent beads. Increasing will re-use beadings more often (saving performance), but search longer for beading (costing performance).

namespace cura
{

SkeletalTrapezoidation::node_t& SkeletalTrapezoidation::makeNode(vd_t::vertex_type& vd_node, Point p)
{
    auto he_node_it = vd_node_to_he_node.find(&vd_node);
    if (he_node_it == vd_node_to_he_node.end())
    {
        graph.nodes.emplace_front(SkeletalTrapezoidationJoint(), p);
        node_t& node = graph.nodes.front();
        vd_node_to_he_node.emplace(&vd_node, &node);
        return node;
    }
    else
    {
        return *he_node_it->second;
    }
}

void SkeletalTrapezoidation::transferEdge(Point from, Point to, vd_t::edge_type& vd_edge, edge_t*& prev_edge, Point& start_source_point, Point& end_source_point, const std::vector<Point>& points, const std::vector<Segment>& segments)
{
    auto he_edge_it = vd_edge_to_he_edge.find(vd_edge.twin());
    if (he_edge_it != vd_edge_to_he_edge.end())
    { // Twin segment(s) have already been made
        edge_t* source_twin = he_edge_it->second;
        assert(source_twin);
        auto end_node_it = vd_node_to_he_node.find(vd_edge.vertex1());
        assert(end_node_it != vd_node_to_he_node.end());
        node_t* end_node = end_node_it->second;
        for (edge_t* twin = source_twin; ;twin = twin->prev->twin->prev)
        {
            assert(twin);
            graph.edges.emplace_front(SkeletalTrapezoidationEdge());
            edge_t* edge = &graph.edges.front();
            edge->from = twin->to;
            edge->to = twin->from;
            edge->twin = twin;
            twin->twin = edge;
            edge->from->incident_edge = edge;
            
            if (prev_edge)
            {
                edge->prev = prev_edge;
                prev_edge->next = edge;
            }

            prev_edge = edge;

            if (prev_edge->to == end_node)
            {
                return;
            }
            
            if (!twin->prev || !twin->prev->twin || !twin->prev->twin->prev)
            {
                RUN_ONCE(logError("Discretized segment behaves oddly!\n"));
                return;
            }
            
            assert(twin->prev); // Forth rib
            assert(twin->prev->twin); // Back rib
            assert(twin->prev->twin->prev); // Prev segment along parabola
            
            constexpr bool is_not_next_to_start_or_end = false; // Only ribs at the end of a cell should be skipped
            graph.makeRib(prev_edge, start_source_point, end_source_point, is_not_next_to_start_or_end);
        }
        assert(prev_edge);
    }
    else
    {
        std::vector<Point> discretized = discretize(vd_edge, points, segments);
        assert(discretized.size() >= 2);
        
        assert(!prev_edge || prev_edge->to);
        node_t* v0 = (prev_edge)? prev_edge->to : &makeNode(*vd_edge.vertex0(), from); // TODO: investigate whether boost:voronoi can produce multiple verts and violates consistency
        Point p0 = discretized.front();
        for (size_t p1_idx = 1; p1_idx < discretized.size(); p1_idx++)
        {
            Point p1 = discretized[p1_idx];
            node_t* v1;
            if (p1_idx < discretized.size() - 1)
            {
                graph.nodes.emplace_front(SkeletalTrapezoidationJoint(), p1);
                v1 = &graph.nodes.front();
            }
            else
            {
                v1 = &makeNode(*vd_edge.vertex1(), to);
            }

            graph.edges.emplace_front(SkeletalTrapezoidationEdge());
            edge_t* edge = &graph.edges.front();
            edge->from = v0;
            edge->to = v1;
            edge->from->incident_edge = edge;
            
            if (prev_edge)
            {
                edge->prev = prev_edge;
                prev_edge->next = edge;
            }
            
            prev_edge = edge;
            p0 = p1;
            v0 = v1;
            
            if (p1_idx < discretized.size() - 1)
            { // Rib for last segment gets introduced outside this function!
                constexpr bool is_not_next_to_start_or_end = false; // Only ribs at the end of a cell should be skipped
                graph.makeRib(prev_edge, start_source_point, end_source_point, is_not_next_to_start_or_end);
            }
        }
        assert(prev_edge);
        vd_edge_to_he_edge.emplace(&vd_edge, prev_edge);
    }
}

std::vector<Point> SkeletalTrapezoidation::discretize(const vd_t::edge_type& vd_edge, const std::vector<Point>& points, const std::vector<Segment>& segments)
{
    /*Terminology in this function assumes that the edge moves horizontally from
    left to right. This is not necessarily the case; the edge can go in any
    direction, but it helps to picture it in a certain direction in your head.*/

    const vd_t::cell_type* left_cell = vd_edge.cell();
    const vd_t::cell_type* right_cell = vd_edge.twin()->cell();
    Point start = VoronoiUtils::p(vd_edge.vertex0());
    Point end = VoronoiUtils::p(vd_edge.vertex1());
    
    bool point_left = left_cell->contains_point();
    bool point_right = right_cell->contains_point();
    if ((!point_left && !point_right) || vd_edge.is_secondary()) // Source vert is directly connected to source segment
    {
        return std::vector<Point>({ start, end });
    }
    else if (point_left != point_right) //This is a parabolic edge between a point and a line.
    {
        Point p = VoronoiUtils::getSourcePoint(*(point_left ? left_cell : right_cell), points, segments);
        const Segment& s = VoronoiUtils::getSourceSegment(*(point_left ? right_cell : left_cell), points, segments);
        return VoronoiUtils::discretizeParabola(p, s, start, end, discretization_step_size, transitioning_angle);
    }
    else //This is a straight edge between two points.
    {
        /*While the edge is straight, it is still discretized since the part
        becomes narrower between the two points. As such it may need different
        beadings along the way.*/
        Point left_point = VoronoiUtils::getSourcePoint(*left_cell, points, segments);
        Point right_point = VoronoiUtils::getSourcePoint(*right_cell, points, segments);
        coord_t d = vSize(right_point - left_point);
        Point middle = (left_point + right_point) / 2;
        Point x_axis_dir = turn90CCW(right_point - left_point);
        coord_t x_axis_length = vSize(x_axis_dir);

        const auto projected_x = [x_axis_dir, x_axis_length, middle](Point from) //Project a point on the edge.
        {
            Point vec = from - middle;
            coord_t x = dot(vec, x_axis_dir) / x_axis_length;
            return x;
        };
        
        coord_t start_x = projected_x(start);
        coord_t end_x = projected_x(end);

        //Part of the edge will be bound to the markings on the endpoints of the edge. Calculate how far that is.
        float bound = 0.5 / tan((M_PI - transitioning_angle) * 0.5);
        coord_t marking_start_x = - d * bound;
        coord_t marking_end_x = d * bound;
        Point marking_start = middle + x_axis_dir * marking_start_x / x_axis_length;
        Point marking_end = middle + x_axis_dir * marking_end_x / x_axis_length;
        int direction = 1;
        
        if (start_x > end_x) //Oops, the Voronoi edge is the other way around.
        {
            direction = -1;
            std::swap(marking_start, marking_end);
            std::swap(marking_start_x, marking_end_x);
        }

        //Start generating points along the edge.
        Point a = start;
        Point b = end;
        std::vector<Point> ret;
        ret.emplace_back(a);

        //Introduce an extra edge at the borders of the markings?
        bool add_marking_start = marking_start_x * direction > start_x * direction;
        bool add_marking_end = marking_end_x * direction > start_x * direction;

        //The edge's length may not be divisible by the step size, so calculate an integer step count and evenly distribute the vertices among those.
        Point ab = b - a;
        coord_t ab_size = vSize(ab);
        coord_t step_count = (ab_size + discretization_step_size / 2) / discretization_step_size;
        if (step_count % 2 == 1)
        {
            step_count++; // enforce a discretization point being added in the middle
        }
        for (coord_t step = 1; step < step_count; step++)
        {
            Point here = a + ab * step / step_count; //Now simply interpolate the coordinates to get the new vertices!
            coord_t x_here = projected_x(here); //If we've surpassed the position of the extra markings, we may need to insert them first.
            if (add_marking_start && marking_start_x * direction < x_here * direction)
            {
                ret.emplace_back(marking_start);
                add_marking_start = false;
            }
            if (add_marking_end && marking_end_x * direction < x_here * direction)
            {
                ret.emplace_back(marking_end);
                add_marking_end = false;
            }
            ret.emplace_back(here);
        }
        if (add_marking_end && marking_end_x * direction < end_x * direction)
        {
            ret.emplace_back(marking_end);
        }
        ret.emplace_back(b);
        return ret;
    }
}


bool SkeletalTrapezoidation::computePointCellRange(vd_t::cell_type& cell, Point& start_source_point, Point& end_source_point, vd_t::edge_type*& starting_vd_edge, vd_t::edge_type*& ending_vd_edge, const std::vector<Point>& points, const std::vector<Segment>& segments)
{
    if (cell.incident_edge()->is_infinite())
    {
        return false; //Infinite edges only occur outside of the polygon. Don't copy any part of this cell.
    }
    // Check if any point of the cell is inside or outside polygon
    // Copy whole cell into graph or not at all
    
    const Point source_point = VoronoiUtils::getSourcePoint(cell, points, segments);
    const PolygonsPointIndex source_point_index = VoronoiUtils::getSourcePointIndex(cell, points, segments);
    Point some_point = VoronoiUtils::p(cell.incident_edge()->vertex0());
    if (some_point == source_point)
    {
        some_point = VoronoiUtils::p(cell.incident_edge()->vertex1());
    }
    //Test if the some_point is even inside the polygon.
    //The edge leading out of a polygon must have an endpoint that's not in the corner following the contour of the polygon at that vertex.
    //So if it's inside the corner formed by the polygon vertex, it's all fine.
    //But if it's outside of the corner, it must be a vertex of the Voronoi diagram that goes outside of the polygon towards infinity.
    if (!LinearAlg2D::isInsideCorner(source_point_index.prev().p(), source_point_index.p(), source_point_index.next().p(), some_point))
    {
        return false; // Don't copy any part of this cell
    }
    vd_t::edge_type* vd_edge = cell.incident_edge();
    do
    {
        assert(vd_edge->is_finite());
        Point p1 = VoronoiUtils::p(vd_edge->vertex1());
        if (p1 == source_point)
        {
            start_source_point = source_point;
            end_source_point = source_point;
            starting_vd_edge = vd_edge->next();
            ending_vd_edge = vd_edge;
        }
        else
        {
            assert((VoronoiUtils::p(vd_edge->vertex0()) == source_point || !vd_edge->is_secondary()) && "point cells must end in the point! They cannot cross the point with an edge, because collinear edges are not allowed in the input.");
        }
    }
    while (vd_edge = vd_edge->next(), vd_edge != cell.incident_edge());
    assert(starting_vd_edge && ending_vd_edge);
    assert(starting_vd_edge != ending_vd_edge);
    return true;
}

void SkeletalTrapezoidation::computeSegmentCellRange(vd_t::cell_type& cell, Point& start_source_point, Point& end_source_point, vd_t::edge_type*& starting_vd_edge, vd_t::edge_type*& ending_vd_edge, const std::vector<Point>& points, const std::vector<Segment>& segments)
{
    const Segment& source_segment = VoronoiUtils::getSourceSegment(cell, points, segments);
    Point from = source_segment.from();
    Point to = source_segment.to();

    // Find starting edge
    // Find end edge
    bool seen_possible_start = false;
    bool after_start = false;
    bool ending_edge_is_set_before_start = false;
    vd_t::edge_type* edge = cell.incident_edge();
    do
    {
        if (edge->is_infinite())
        {
            continue;
        }
        Point v0 = VoronoiUtils::p(edge->vertex0());
        Point v1 = VoronoiUtils::p(edge->vertex1());
        assert(!(v0 == to && v1 == from));
        if (v0 == to && !after_start) // Use the last edge which starts in source_segment.to
        {
            starting_vd_edge = edge;
            seen_possible_start = true;
        }
        else if (seen_possible_start)
        {
            after_start = true;
        }

        if (v1 == from && (!ending_vd_edge || ending_edge_is_set_before_start))
        {
            ending_edge_is_set_before_start = !after_start;
            ending_vd_edge = edge;
        }
    } while (edge = edge->next(), edge != cell.incident_edge());
    
    assert(starting_vd_edge && ending_vd_edge);
    assert(starting_vd_edge != ending_vd_edge);
    
    start_source_point = source_segment.to();
    end_source_point = source_segment.from();
}

SkeletalTrapezoidation::SkeletalTrapezoidation(const Polygons& polys, const BeadingStrategy& beading_strategy,
                                               AngleRadians transitioning_angle, coord_t discretization_step_size,
                                               coord_t transition_filter_dist, coord_t beading_propagation_transition_dist
    ): transitioning_angle(transitioning_angle), 
    discretization_step_size(discretization_step_size),
    transition_filter_dist(transition_filter_dist),
    beading_propagation_transition_dist(beading_propagation_transition_dist),
    beading_strategy(beading_strategy)
{
    constructFromPolygons(polys);
}

void SkeletalTrapezoidation::constructFromPolygons(const Polygons& polys)
{
    vd_edge_to_he_edge.clear();
    vd_node_to_he_node.clear();

    std::vector<Point> points; // Remains empty

    std::vector<Segment> segments;
    for (size_t poly_idx = 0; poly_idx < polys.size(); poly_idx++)
    {
        ConstPolygonRef poly = polys[poly_idx];
        for (size_t point_idx = 0; point_idx < poly.size(); point_idx++)
        {
            segments.emplace_back(&polys, poly_idx, point_idx);
        }
    }

    vd_t vonoroi_diagram;
    construct_voronoi(segments.begin(), segments.end(), &vonoroi_diagram);

    for (vd_t::cell_type cell : vonoroi_diagram.cells())
    {
        if (!cell.incident_edge())
        { // There is no spoon
            continue;
        }
        Point start_source_point;
        Point end_source_point;
        vd_t::edge_type* starting_vonoroi_edge = nullptr;
        vd_t::edge_type* ending_vonoroi_edge = nullptr;
        // Compute and store result in above variables
        
        if (cell.contains_point())
        {
            const bool keep_going = computePointCellRange(cell, start_source_point, end_source_point, starting_vonoroi_edge, ending_vonoroi_edge, points, segments);
            if (!keep_going)
            {
                continue;
            }
        }
        else
        {
            computeSegmentCellRange(cell, start_source_point, end_source_point, starting_vonoroi_edge, ending_vonoroi_edge, points, segments);
        }
        
        if (!starting_vonoroi_edge || !ending_vonoroi_edge)
        {
            assert(false && "Each cell should start / end in a polygon vertex");
            continue;
        }
        
        // Copy start to end edge to graph
        edge_t* prev_edge = nullptr;
        transferEdge(start_source_point, VoronoiUtils::p(starting_vonoroi_edge->vertex1()), *starting_vonoroi_edge, prev_edge, start_source_point, end_source_point, points, segments);
        node_t* starting_node = vd_node_to_he_node[starting_vonoroi_edge->vertex0()];
        starting_node->data.distance_to_boundary = 0;

        constexpr bool is_next_to_start_or_end = true;
        graph.makeRib(prev_edge, start_source_point, end_source_point, is_next_to_start_or_end);
        for (vd_t::edge_type* vd_edge = starting_vonoroi_edge->next(); vd_edge != ending_vonoroi_edge; vd_edge = vd_edge->next())
        {
            assert(vd_edge->is_finite());
            Point v1 = VoronoiUtils::p(vd_edge->vertex0());
            Point v2 = VoronoiUtils::p(vd_edge->vertex1());
            transferEdge(v1, v2, *vd_edge, prev_edge, start_source_point, end_source_point, points, segments);

            graph.makeRib(prev_edge, start_source_point, end_source_point, vd_edge->next() == ending_vonoroi_edge);
        }

        transferEdge(VoronoiUtils::p(ending_vonoroi_edge->vertex0()), end_source_point, *ending_vonoroi_edge, prev_edge, start_source_point, end_source_point, points, segments);
        prev_edge->to->data.distance_to_boundary = 0;
    }

    separatePointyQuadEndNodes();

    graph.fixNodeDuplication();
    
    graph.collapseSmallEdges();

    // Set [incident_edge] the the first possible edge that way we can iterate over all reachable edges from node.incident_edge,
    // without needing to iterate backward
    for (edge_t& edge : graph.edges)
    {
        if (!edge.prev)
        {
            edge.from->incident_edge = &edge;
        }
    }
}

void SkeletalTrapezoidation::separatePointyQuadEndNodes()
{
    std::unordered_set<node_t*> visited_nodes;
    for (edge_t& edge : graph.edges)
    {
        if (edge.prev) 
        {
            continue;
        }
        edge_t* quad_start = &edge;
        if (visited_nodes.find(quad_start->from) == visited_nodes.end())
        {
            visited_nodes.emplace(quad_start->from);
        }
        else
        { // Needs to be duplicated
            graph.nodes.emplace_back(*quad_start->from);
            node_t* new_node = &graph.nodes.back();
            new_node->incident_edge = quad_start;
            quad_start->from = new_node;
            quad_start->twin->to = new_node;
        }
    }
}

//
// ^^^^^^^^^^^^^^^^^^^^^
//    INITIALIZATION
// =====================
//
// =====================
//    TRANSTISIONING
// vvvvvvvvvvvvvvvvvvvvv
//

<<<<<<< HEAD
void SkeletalTrapezoidation::generateToolpaths(std::vector<std::vector<ExtrusionLine>>& generated_toolpaths, bool filter_outermost_central_edges)
=======
void SkeletalTrapezoidation::generateToolpaths(VariableWidthPaths& generated_toolpaths, bool filter_outermost_central_edges)
>>>>>>> 7a44ae59
{
    p_generated_toolpaths = &generated_toolpaths;

    updateIsCentral();

    filterCentral(central_filter_dist);

    if (filter_outermost_central_edges)
    {
        filterOuterCentral();
    }

    updateBeadCount();

    filterNoncentralRegions();

    generateTransitioningRibs();

    generateExtraRibs();

    generateSegments();
}

void SkeletalTrapezoidation::updateIsCentral()
{
    //                                            _.-'^`      A and B are the endpoints of an edge we're checking.
    //                                      _.-'^`            Part of the line AB will be used as a cap,
    //                                _.-'^` \                because the polygon is too narrow there.
    //                          _.-'^`        \               If |AB| minus the cap is still bigger than dR,
    //                    _.-'^`               \ R2           the edge AB is considered central. It's then
    //              _.-'^` \              _.-'\`\             significant compared to the edges around it.
    //        _.-'^`        \R1     _.-'^`     '`\ dR
    //  _.-'^`a/2            \_.-'^`a             \           Line AR2 is parallel to the polygon contour.
    //  `^'-._````````````````A```````````v````````B```````   dR is the remaining diameter at B.
    //        `^'-._                     dD = |AB|            As a result, AB is less often central if the polygon
    //              `^'-._                                    corner is obtuse.
    //                             sin a = dR / dD

    coord_t outer_edge_filter_length = beading_strategy.getTransitionThickness(0) / 2;

    float cap = sin(beading_strategy.transitioning_angle * 0.5); // = cos(bisector_angle / 2)
    for (edge_t& edge: graph.edges)
    {
        assert(edge.twin);
        if (edge.twin->data.centralIsSet())
        {
            edge.data.setIsCentral(edge.twin->data.isCentral());
        }
        else if (edge.data.type == SkeletalTrapezoidationEdge::EdgeType::EXTRA_VD)
        {
            edge.data.setIsCentral(false);
        }
        else if (std::max(edge.from->data.distance_to_boundary, edge.to->data.distance_to_boundary) < outer_edge_filter_length)
        {
            edge.data.setIsCentral(false);
        }
        else
        {
            Point a = edge.from->p;
            Point b = edge.to->p;
            Point ab = b - a;
            coord_t dR = std::abs(edge.to->data.distance_to_boundary - edge.from->data.distance_to_boundary);
            coord_t dD = vSize(ab);
            edge.data.setIsCentral(dR < dD * cap);
        }
    }
}

void SkeletalTrapezoidation::filterCentral(coord_t max_length)
{
    for (edge_t& edge : graph.edges)
    {
        if (isEndOfCentral(edge) && edge.to->isLocalMaximum() && !edge.to->isLocalMaximum())
        {
            filterCentral(edge.twin, 0, max_length);
        }
    }
}

bool SkeletalTrapezoidation::filterCentral(edge_t* starting_edge, coord_t traveled_dist, coord_t max_length)
{
    coord_t length = vSize(starting_edge->from->p - starting_edge->to->p);
    if (traveled_dist + length > max_length)
    {
        return false;
    }
    
    bool should_dissolve = true; //Should we unmark this as central and propagate that?
    for (edge_t* next_edge = starting_edge->next; next_edge && next_edge != starting_edge->twin; next_edge = next_edge->twin->next)
    {
        if (next_edge->data.isCentral())
        {
            should_dissolve &= filterCentral(next_edge, traveled_dist + length, max_length);
        }
    }

    should_dissolve &= !starting_edge->to->isLocalMaximum(); // Don't filter central regions with a local maximum!
    if (should_dissolve)
    {
        starting_edge->data.setIsCentral(false);
        starting_edge->twin->data.setIsCentral(false);
    }
    return should_dissolve;
}

void SkeletalTrapezoidation::filterOuterCentral()
{
    for (edge_t& edge : graph.edges)
    {
        if (!edge.prev)
        {
            edge.data.setIsCentral(false);
            edge.twin->data.setIsCentral(false);
        }
    }
}

void SkeletalTrapezoidation::updateBeadCount()
{
    for (edge_t& edge : graph.edges)
    {
        if (edge.data.isCentral())
        {
            edge.to->data.bead_count = beading_strategy.getOptimalBeadCount(edge.to->data.distance_to_boundary * 2);
        }
    }

    // Fix bead count at locally maximal R, also for central regions!! See TODO s in generateTransitionEnd(.)
    for (node_t& node : graph.nodes)
    {
        if (node.isLocalMaximum())
        {
            if (node.data.distance_to_boundary < 0)
            {
                RUN_ONCE(logWarning("Distance to boundary not yet computed for local maximum!\n"));
                node.data.distance_to_boundary = std::numeric_limits<coord_t>::max();
                edge_t* edge = node.incident_edge;
                do
                {
                    node.data.distance_to_boundary = std::min(node.data.distance_to_boundary, edge->to->data.distance_to_boundary + vSize(edge->from->p - edge->to->p));
                } while (edge = edge->twin->next, edge != node.incident_edge);
            }
            coord_t bead_count = beading_strategy.getOptimalBeadCount(node.data.distance_to_boundary * 2);
            node.data.bead_count = bead_count;
        }
    }
}

void SkeletalTrapezoidation:: filterNoncentralRegions()
{
    for (edge_t& edge : graph.edges)
    {
        if (!isEndOfCentral(edge))
        {
            continue;
        }
        assert(edge.to->data.bead_count >= 0 || edge.to->data.distance_to_boundary == 0);
        constexpr coord_t max_dist = 400;
        filterNoncentralRegions(&edge, edge.to->data.bead_count, 0, max_dist);
    }
}

bool SkeletalTrapezoidation::filterNoncentralRegions(edge_t* to_edge, coord_t bead_count, coord_t traveled_dist, coord_t max_dist)
{
    coord_t r = to_edge->to->data.distance_to_boundary;

    edge_t* next_edge = to_edge->next;
    for (; next_edge && next_edge != to_edge->twin; next_edge = next_edge->twin->next)
    {
        if (next_edge->to->data.distance_to_boundary >= r || shorterThen(next_edge->to->p - next_edge->from->p, 10))
        {
            break; // Only walk upward
        }
    }
    if (next_edge == to_edge->twin || ! next_edge)
    {
        return false;
    }

    const coord_t length = vSize(next_edge->to->p - next_edge->from->p);

    bool dissolve = false;
    if (next_edge->to->data.bead_count == bead_count)
    {
        dissolve = true;
    }
    else if (next_edge->to->data.bead_count < 0)
    {
        dissolve = filterNoncentralRegions(next_edge, bead_count, traveled_dist + length, max_dist);
    }
    else // Upward bead count is different
    {
        // Dissolve if two central regions with different bead count are closer together than the max_dist (= transition distance)
        dissolve = (traveled_dist + length < max_dist) && std::abs(next_edge->to->data.bead_count - bead_count) == 1;
    }

    if (dissolve)
    {
        next_edge->data.setIsCentral(true);
        next_edge->twin->data.setIsCentral(true);
        next_edge->to->data.bead_count = beading_strategy.getOptimalBeadCount(next_edge->to->data.distance_to_boundary * 2);
        next_edge->to->data.transition_ratio = 0;
    }
    return dissolve; // Dissolving only depend on the one edge going upward. There cannot be multiple edges going upward.
}

void SkeletalTrapezoidation::generateTransitioningRibs()
{
    // Store the upward edges to the transitions.
    // We only store the halfedge for which the distance_to_boundary is higher at the end than at the beginning.
    ptr_vector_t<std::list<TransitionMiddle>> edge_transitions;
    generateTransitionMids(edge_transitions);

    for (edge_t& edge : graph.edges)
    { // Check if there is a transition in between nodes with different bead counts
        if (edge.data.isCentral() && edge.from->data.bead_count != edge.to->data.bead_count)
        {
            assert(edge.data.hasTransitions() || edge.twin->data.hasTransitions());
        }
    }
 
    filterTransitionMids();

    ptr_vector_t<std::list<TransitionEnd>> edge_transition_ends; // We only map the half edge in the upward direction. mapped items are not sorted
    generateAllTransitionEnds(edge_transition_ends);

    applyTransitions(edge_transition_ends);
    // Note that the shared pointer lists will be out of scope and thus destroyed here, since the remaining refs are weak_ptr.
}


void SkeletalTrapezoidation::generateTransitionMids(ptr_vector_t<std::list<TransitionMiddle>>& edge_transitions)
{
    for (edge_t& edge : graph.edges)
    {
        assert(edge.data.centralIsSet());
        if (!edge.data.isCentral())
        { // Only central regions introduce transitions
            continue;
        }
        coord_t start_R = edge.from->data.distance_to_boundary;
        coord_t end_R = edge.to->data.distance_to_boundary;
        coord_t start_bead_count = edge.from->data.bead_count;
        coord_t end_bead_count = edge.to->data.bead_count;

        if (start_R == end_R)
        { // No transitions occur when both end points have the same distance_to_boundary
            assert(edge.from->data.bead_count == edge.to->data.bead_count);
            continue;
        }
        else if (start_R > end_R)
        { // Only consider those half-edges which are going from a lower to a higher distance_to_boundary
            continue;
        }

        if (edge.from->data.bead_count == edge.to->data.bead_count)
        { // No transitions should occur according to the enforced bead counts
            continue;
        }

        if (start_bead_count > beading_strategy.getOptimalBeadCount(start_R * 2)
            || end_bead_count > beading_strategy.getOptimalBeadCount(end_R * 2))
        { // Wasn't the case earlier in this function because of already introduced transitions
            RUN_ONCE(logError("transitioning segment overlap! (?)\n"));
        }
        assert(start_R < end_R);
        coord_t edge_size = vSize(edge.from->p - edge.to->p);
        for (coord_t transition_lower_bead_count = start_bead_count; transition_lower_bead_count < end_bead_count; transition_lower_bead_count++)
        {
            coord_t mid_R = beading_strategy.getTransitionThickness(transition_lower_bead_count) / 2;
            if (mid_R > end_R)
            {
                RUN_ONCE(logError("transition on segment lies outside of segment!\n"));
                mid_R = end_R;
            }
            if (mid_R < start_R)
            {
                RUN_ONCE(logError("transition on segment lies outside of segment!\n"));
                mid_R = start_R;
            }
            coord_t mid_pos = edge_size * (mid_R - start_R) / (end_R - start_R);
            assert(mid_pos >= 0);
            assert(mid_pos <= edge_size);
            auto transitions = edge.data.getTransitions();
            constexpr bool ignore_empty = true;
            assert((! edge.data.hasTransitions(ignore_empty)) || mid_pos >= transitions->back().pos);
            if (! edge.data.hasTransitions(ignore_empty))
            {
                edge_transitions.emplace_back(std::make_shared<std::list<TransitionMiddle>>());
                edge.data.setTransitions(edge_transitions.back());  // initialization
                transitions = edge.data.getTransitions();
            }
            transitions->emplace_back(mid_pos, transition_lower_bead_count);
        }
        if (edge.from->data.bead_count != edge.to->data.bead_count)
        {
            assert(edge.data.hasTransitions());
        }
    }
}

void SkeletalTrapezoidation::filterTransitionMids()
{
    for (edge_t& edge : graph.edges)
    {
        if (! edge.data.hasTransitions())
        {
            continue;
        }
        auto& transitions = *edge.data.getTransitions();

        // This is how stuff should be stored in transitions
        assert(transitions.front().lower_bead_count <= transitions.back().lower_bead_count);
        assert(edge.from->data.distance_to_boundary <= edge.to->data.distance_to_boundary);
        
        const Point a = edge.from->p;
        const Point b = edge.to->p;
        Point ab = b - a;
        coord_t ab_size = vSize(ab);

        bool going_up = true;
        std::list<TransitionMidRef> to_be_dissolved_back = dissolveNearbyTransitions(&edge, transitions.back(), ab_size - transitions.back().pos, transition_filter_dist, going_up);
        bool should_dissolve_back = !to_be_dissolved_back.empty();
        for (TransitionMidRef& ref : to_be_dissolved_back)
        {
            dissolveBeadCountRegion(&edge, transitions.back().lower_bead_count + 1, transitions.back().lower_bead_count);
            ref.edge->data.getTransitions()->erase(ref.transition_it);
        }

        {
            coord_t trans_bead_count = transitions.back().lower_bead_count;
            coord_t upper_transition_half_length = (1.0 - beading_strategy.getTransitionAnchorPos(trans_bead_count)) * beading_strategy.getTransitioningLength(trans_bead_count);
            should_dissolve_back |= filterEndOfCentralTransition(&edge, ab_size - transitions.back().pos, upper_transition_half_length, trans_bead_count);
        }
        
        if (should_dissolve_back)
        {
            transitions.pop_back();
        }
        if (transitions.empty())
        { // FilterEndOfCentralTransition gives inconsistent new bead count when executing for the same transition in two directions.
            continue;
        }

        going_up = false;
        std::list<TransitionMidRef> to_be_dissolved_front = dissolveNearbyTransitions(edge.twin, transitions.front(), transitions.front().pos, transition_filter_dist, going_up);
        bool should_dissolve_front = !to_be_dissolved_front.empty();
        for (TransitionMidRef& ref : to_be_dissolved_front)
        {
            dissolveBeadCountRegion(edge.twin, transitions.front().lower_bead_count, transitions.front().lower_bead_count + 1);
            ref.edge->data.getTransitions()->erase(ref.transition_it);
        }

        {
            coord_t trans_bead_count = transitions.front().lower_bead_count;
            coord_t lower_transition_half_length = beading_strategy.getTransitionAnchorPos(trans_bead_count) * beading_strategy.getTransitioningLength(trans_bead_count);
            should_dissolve_front |= filterEndOfCentralTransition(edge.twin, transitions.front().pos, lower_transition_half_length, trans_bead_count + 1);
        }
        
        if (should_dissolve_front)
        {
            transitions.pop_front();
        }
        if (transitions.empty())
        { // FilterEndOfCentralTransition gives inconsistent new bead count when executing for the same transition in two directions.
            continue;
        }
    }
}

std::list<SkeletalTrapezoidation::TransitionMidRef> SkeletalTrapezoidation::dissolveNearbyTransitions(edge_t* edge_to_start, TransitionMiddle& origin_transition, coord_t traveled_dist, coord_t max_dist, bool going_up)
{
    std::list<TransitionMidRef> to_be_dissolved;
    if (traveled_dist > max_dist)
    {
        return to_be_dissolved;
    }
    bool should_dissolve = true;
    for (edge_t* edge = edge_to_start->next; edge && edge != edge_to_start->twin; edge = edge->twin->next)
    {
        if (!edge->data.isCentral())
        {
            continue;
        }
        
        Point a = edge->from->p;
        Point b = edge->to->p;
        Point ab = b - a;
        coord_t ab_size = vSize(ab);
        bool is_aligned = edge->isUpward();
        edge_t* aligned_edge = is_aligned? edge : edge->twin;
        bool seen_transition_on_this_edge = false;
        
        if (aligned_edge->data.hasTransitions())
        {
            auto& transitions = *aligned_edge->data.getTransitions();
            for (auto transition_it = transitions.begin(); transition_it != transitions.end(); ++ transition_it)
            { // Note: this is not neccesarily iterating in the traveling direction!
                // Check whether we should dissolve
                coord_t pos = is_aligned? transition_it->pos : ab_size - transition_it->pos;
                if (traveled_dist + pos < max_dist
                    && transition_it->lower_bead_count == origin_transition.lower_bead_count) // Only dissolve local optima
                {
                    if (traveled_dist + pos < beading_strategy.getTransitioningLength(transition_it->lower_bead_count))
                    {
                        // Consecutive transitions both in/decreasing in bead count should never be closer together than the transition distance
                        assert(going_up != is_aligned || transition_it->lower_bead_count == 0); 
                    }
                    to_be_dissolved.emplace_back(aligned_edge, transition_it);
                    seen_transition_on_this_edge = true;
                }
            }
        }
        if (!seen_transition_on_this_edge)
        {
            std::list<SkeletalTrapezoidation::TransitionMidRef> to_be_dissolved_here = dissolveNearbyTransitions(edge, origin_transition, traveled_dist + ab_size, max_dist, going_up);
            if (to_be_dissolved_here.empty())
            { // The region is too long to be dissolved in this direction, so it cannot be dissolved in any direction.
                to_be_dissolved.clear();
                return to_be_dissolved;
            }
            to_be_dissolved.splice(to_be_dissolved.end(), to_be_dissolved_here); // Transfer to_be_dissolved_here into to_be_dissolved
            should_dissolve = should_dissolve && !to_be_dissolved.empty();
        }
    }
    
    if (!should_dissolve)
    {
        to_be_dissolved.clear();
    }
    
    return to_be_dissolved;
}


void SkeletalTrapezoidation::dissolveBeadCountRegion(edge_t* edge_to_start, coord_t from_bead_count, coord_t to_bead_count)
{
    assert(from_bead_count != to_bead_count);
    if (edge_to_start->to->data.bead_count != from_bead_count)
    {
        return;
    }
    
    edge_to_start->to->data.bead_count = to_bead_count;
    for (edge_t* edge = edge_to_start->next; edge && edge != edge_to_start->twin; edge = edge->twin->next)
    {
        if (!edge->data.isCentral())
        {
            continue;
        }
        dissolveBeadCountRegion(edge, from_bead_count, to_bead_count);
    }
}

bool SkeletalTrapezoidation::filterEndOfCentralTransition(edge_t* edge_to_start, coord_t traveled_dist, coord_t max_dist, coord_t replacing_bead_count)
{
    if (traveled_dist > max_dist)
    {
        return false;
    }
    
    bool is_end_of_central = true;
    bool should_dissolve = false;
    for (edge_t* next_edge = edge_to_start->next; next_edge && next_edge != edge_to_start->twin; next_edge = next_edge->twin->next)
    {
        if (next_edge->data.isCentral())
        {
            coord_t length = vSize(next_edge->to->p - next_edge->from->p);
            should_dissolve |= filterEndOfCentralTransition(next_edge, traveled_dist + length, max_dist, replacing_bead_count);
            is_end_of_central = false;
        }
    }
    if (is_end_of_central && traveled_dist < max_dist)
    {
        should_dissolve = true;
    }
    
    if (should_dissolve)
    {
        edge_to_start->to->data.bead_count = replacing_bead_count;
    }
    return should_dissolve;
}

void SkeletalTrapezoidation::generateAllTransitionEnds(ptr_vector_t<std::list<TransitionEnd>>& edge_transition_ends)
{
    for (edge_t& edge : graph.edges)
    {
        if (! edge.data.hasTransitions())
        {
            continue;
        }
        auto& transition_positions = *edge.data.getTransitions();

        assert(edge.from->data.distance_to_boundary <= edge.to->data.distance_to_boundary);
        for (TransitionMiddle& transition_middle : transition_positions)
        {
            assert(transition_positions.front().pos <= transition_middle.pos);
            assert(transition_middle.pos <= transition_positions.back().pos);
            generateTransitionEnds(edge, transition_middle.pos, transition_middle.lower_bead_count, edge_transition_ends);
        }
    }
}

void SkeletalTrapezoidation::generateTransitionEnds(edge_t& edge, coord_t mid_pos, coord_t lower_bead_count, ptr_vector_t<std::list<TransitionEnd>>& edge_transition_ends)
{
    Point a = edge.from->p;
    Point b = edge.to->p;
    Point ab = b - a;
    coord_t ab_size = vSize(ab);

    coord_t transition_length = beading_strategy.getTransitioningLength(lower_bead_count);
    float transition_mid_position = beading_strategy.getTransitionAnchorPos(lower_bead_count);
    float inner_bead_width_ratio_after_transition = 1.0;

    coord_t start_rest = 0;
    float mid_rest = transition_mid_position * inner_bead_width_ratio_after_transition;
    float end_rest = inner_bead_width_ratio_after_transition;

    { // Lower bead count transition end
        coord_t start_pos = ab_size - mid_pos;
        coord_t transition_half_length = transition_mid_position * transition_length;
        coord_t end_pos = start_pos + transition_half_length;
        generateTransitionEnd(*edge.twin, start_pos, end_pos, transition_half_length, mid_rest, start_rest, lower_bead_count, edge_transition_ends);
    }

    { // Upper bead count transition end
        coord_t start_pos = mid_pos;
        coord_t transition_half_length = (1.0 - transition_mid_position) * transition_length;
        coord_t end_pos = mid_pos +  transition_half_length;
#ifdef DEBUG
        if (! generateTransitionEnd(edge, start_pos, end_pos, transition_half_length, mid_rest, end_rest, lower_bead_count, edge_transition_ends))
        {
            logWarning("There must have been at least one direction in which the bead count is increasing enough for the transition to happen!\n");
        }
#else
        generateTransitionEnd(edge, start_pos, end_pos, transition_half_length, mid_rest, end_rest, lower_bead_count, edge_transition_ends);
#endif
    }
}

bool SkeletalTrapezoidation::generateTransitionEnd(edge_t& edge, coord_t start_pos, coord_t end_pos, coord_t transition_half_length, Ratio start_rest, Ratio end_rest, coord_t lower_bead_count, ptr_vector_t<std::list<TransitionEnd>>& edge_transition_ends)
{
    Point a = edge.from->p;
    Point b = edge.to->p;
    Point ab = b - a;
    coord_t ab_size = vSize(ab); // TODO: prevent recalculation of these values

    assert(start_pos <= ab_size);

    bool going_up = end_rest > start_rest;

    assert(edge.data.isCentral());
    if (!edge.data.isCentral())
    { // This function shouldn't generate ends in or beyond non-central regions
        return false;
    }

    if (end_pos > ab_size)
    { // Recurse on all further edges
        float rest = end_rest - (start_rest - end_rest) * (end_pos - ab_size) / (start_pos - end_pos);
        assert(rest >= 0);
        assert(rest <= std::max(end_rest, start_rest));
        assert(rest >= std::min(end_rest, start_rest));

        coord_t central_edge_count = 0;
        for (edge_t* outgoing = edge.next; outgoing && outgoing != edge.twin; outgoing = outgoing->twin->next)
        {
            if (!outgoing->data.isCentral()) continue;
            central_edge_count++;
        }

        bool is_only_going_down = true;
        bool has_recursed = false;
        for (edge_t* outgoing = edge.next; outgoing && outgoing != edge.twin;)
        {
            edge_t* next = outgoing->twin->next; // Before we change the outgoing edge itself
            if (!outgoing->data.isCentral())
            {
                outgoing = next;
                continue; // Don't put transition ends in non-central regions
            }
            if (central_edge_count > 1 && going_up && isGoingDown(outgoing, 0, end_pos - ab_size + transition_half_length, lower_bead_count))
            { // We're after a 3-way_all-central_junction-node and going in the direction of lower bead count
                // don't introduce a transition end along this central direction, because this direction is the downward direction
                // while we are supposed to be [going_up]
                outgoing = next;
                continue;
            }
            bool is_going_down = generateTransitionEnd(*outgoing, 0, end_pos - ab_size, transition_half_length, rest, end_rest, lower_bead_count, edge_transition_ends);
            is_only_going_down &= is_going_down;
            outgoing = next;
            has_recursed = true;
        }
        if (!going_up || (has_recursed && !is_only_going_down))
        {
            edge.to->data.transition_ratio = rest;
            edge.to->data.bead_count = lower_bead_count;
        }
        return is_only_going_down;
    }
    else // end_pos < ab_size
    { // Add transition end point here
        bool is_lower_end = end_rest == 0; // TODO collapse this parameter into the bool for which it is used here!
        coord_t pos = -1;

        edge_transition_ends.emplace_back(std::make_shared<std::list<TransitionEnd>>());
        edge_t* upward_edge = nullptr;
        if (edge.isUpward())
        {
            upward_edge = &edge;
            pos = end_pos;
        }
        else
        {
            upward_edge = edge.twin;
            pos = ab_size - end_pos;
        }
        upward_edge->data.setTransitionEnds(edge_transition_ends.back());  // initialization
        auto transitions = upward_edge->data.getTransitionEnds();

        assert(ab_size == vSize(edge.twin->from->p - edge.twin->to->p));
        assert(pos <= ab_size);
        if (transitions->empty() || pos < transitions->front().pos)
        { // Preorder so that sorting later on is faster
            transitions->emplace_front(pos, lower_bead_count, is_lower_end);
        }
        else
        {
            transitions->emplace_back(pos, lower_bead_count, is_lower_end);
        }
        return false;
    }
}


bool SkeletalTrapezoidation::isGoingDown(edge_t* outgoing, coord_t traveled_dist, coord_t max_dist, coord_t lower_bead_count) const
{
    // NOTE: the logic below is not fully thought through.
    // TODO: take transition mids into account
    if (outgoing->to->data.distance_to_boundary == 0)
    {
        return true;
    }
    bool is_upward = outgoing->to->data.distance_to_boundary >= outgoing->from->data.distance_to_boundary;
    edge_t* upward_edge = is_upward? outgoing : outgoing->twin;
    if (outgoing->to->data.bead_count > lower_bead_count + 1)
    {
        assert(upward_edge->data.hasTransitions() && "If the bead count is going down there has to be a transition mid!");
        return false;
    }
    coord_t length = vSize(outgoing->to->p - outgoing->from->p);
    if (upward_edge->data.hasTransitions())
    {
        auto& transition_mids = *upward_edge->data.getTransitions();
        TransitionMiddle& mid = is_upward? transition_mids.front() : transition_mids.back();
        if (
            mid.lower_bead_count == lower_bead_count &&
            ((is_upward && mid.pos + traveled_dist < max_dist)
                || (!is_upward && length - mid.pos + traveled_dist < max_dist))
        )
        {
            return true;
        }
    }
    if (traveled_dist + length > max_dist)
    {
        return false;
    }
    if (outgoing->to->data.bead_count <= lower_bead_count
        && !(outgoing->to->data.bead_count == lower_bead_count && outgoing->to->data.transition_ratio > 0.0))
    {
        return true;
    }
    
    bool is_only_going_down = true;
    bool has_recursed = false;
    for (edge_t* next = outgoing->next; next && next != outgoing->twin; next = next->twin->next)
    {
        if (!next->data.isCentral())
        {
            continue;
        }
        bool is_going_down = isGoingDown(next, traveled_dist + length, max_dist, lower_bead_count);
        is_only_going_down &= is_going_down;
        has_recursed = true;
    }
    return has_recursed && is_only_going_down;
}

void SkeletalTrapezoidation::applyTransitions(ptr_vector_t<std::list<TransitionEnd>>& edge_transition_ends)
{
    for (edge_t& edge : graph.edges)
    {
        if (edge.twin->data.hasTransitionEnds())
        {
            coord_t length = vSize(edge.from->p - edge.to->p);
            auto& twin_transition_ends = *edge.twin->data.getTransitionEnds();
            if (! edge.data.hasTransitionEnds())
            {
                edge_transition_ends.emplace_back(std::make_shared<std::list<TransitionEnd>>());
                edge.data.setTransitionEnds(edge_transition_ends.back());
            }
            auto& transition_ends = *edge.data.getTransitionEnds();
            for (TransitionEnd& end : twin_transition_ends)
            {
                transition_ends.emplace_back(length - end.pos, end.lower_bead_count, end.is_lower_end);
            }
            twin_transition_ends.clear();
        }
    }
    
    for (edge_t& edge : graph.edges)
    {
        if (! edge.data.hasTransitionEnds())
        {
            continue;
        }

        assert(edge.data.isCentral());

        auto& transitions = *edge.data.getTransitionEnds();
        transitions.sort([](const TransitionEnd& a, const TransitionEnd& b) { return a.pos < b.pos; } );

        node_t* from = edge.from;
        node_t* to = edge.to;
        Point a = from->p;
        Point b = to->p;
        Point ab = b - a;
        coord_t ab_size = vSize(ab);

        edge_t* last_edge_replacing_input = &edge;
        for (TransitionEnd& transition_end : transitions)
        {
            coord_t new_node_bead_count = transition_end.is_lower_end? transition_end.lower_bead_count : transition_end.lower_bead_count + 1;
            coord_t end_pos = transition_end.pos;
            node_t* close_node = (end_pos < ab_size / 2)? from : to;
            if ((end_pos < snap_dist || end_pos > ab_size - snap_dist)
                && close_node->data.bead_count == new_node_bead_count
            )
            {
                assert(end_pos <= ab_size);
                close_node->data.transition_ratio = 0;
                continue;
            }
            Point mid = a + normal(ab, end_pos);
            
            assert(last_edge_replacing_input->data.isCentral());
            assert(last_edge_replacing_input->data.type != SkeletalTrapezoidationEdge::EdgeType::EXTRA_VD);
            last_edge_replacing_input = graph.insertNode(last_edge_replacing_input, mid, new_node_bead_count);
            assert(last_edge_replacing_input->data.type != SkeletalTrapezoidationEdge::EdgeType::EXTRA_VD);
            assert(last_edge_replacing_input->data.isCentral());
        }
    }
}

bool SkeletalTrapezoidation::isEndOfCentral(const edge_t& edge_to) const
{
    if (!edge_to.data.isCentral())
    {
        return false;
    }
    if (!edge_to.next)
    {
        return true;
    }
    for (const edge_t* edge = edge_to.next; edge && edge != edge_to.twin; edge = edge->twin->next)
    {
        if (edge->data.isCentral())
        {
            return false;
        }
        assert(edge->twin);
    }
    return true;
}

void SkeletalTrapezoidation::generateExtraRibs()
{
    auto end_edge_it = --graph.edges.end(); // Don't check newly introduced edges
    for (auto edge_it = graph.edges.begin(); std::prev(edge_it) != end_edge_it; ++edge_it)
    {
        edge_t& edge = *edge_it;
        
        if (!edge.data.isCentral() 
            || shorterThen(edge.to->p - edge.from->p, discretization_step_size) 
            || edge.from->data.distance_to_boundary >= edge.to->data.distance_to_boundary) 
        {
            continue;
        }


        std::vector<coord_t> rib_thicknesses = beading_strategy.getNonlinearThicknesses(edge.from->data.bead_count);

        if (rib_thicknesses.empty()) continue;

        // Preload some variables before [edge] gets changed
        node_t* from = edge.from;
        node_t* to = edge.to;
        Point a = from->p;
        Point b = to->p;
        Point ab = b - a;
        coord_t ab_size = vSize(ab);
        coord_t a_R = edge.from->data.distance_to_boundary;
        coord_t b_R = edge.to->data.distance_to_boundary;
        
        edge_t* last_edge_replacing_input = &edge;
        for (coord_t rib_thickness : rib_thicknesses)
        {
            if (rib_thickness / 2 <= a_R) 
            {
                continue;
            }
            if (rib_thickness / 2 >= b_R) 
            {
                break;
            }
            
            coord_t new_node_bead_count = std::min(edge.from->data.bead_count, edge.to->data.bead_count);
            coord_t end_pos = ab_size * (rib_thickness / 2 - a_R) / (b_R - a_R);
            assert(end_pos > 0);
            assert(end_pos < ab_size);
            node_t* close_node = (end_pos < ab_size / 2)? from : to;
            if ((end_pos < snap_dist || end_pos > ab_size - snap_dist)
                && close_node->data.bead_count == new_node_bead_count
            )
            {
                assert(end_pos <= ab_size);
                close_node->data.transition_ratio = 0;
                continue;
            }
            Point mid = a + normal(ab, end_pos);
            
            assert(last_edge_replacing_input->data.isCentral());
            assert(last_edge_replacing_input->data.type != SkeletalTrapezoidationEdge::EdgeType::EXTRA_VD);
            last_edge_replacing_input = graph.insertNode(last_edge_replacing_input, mid, new_node_bead_count);
            assert(last_edge_replacing_input->data.type != SkeletalTrapezoidationEdge::EdgeType::EXTRA_VD);
            assert(last_edge_replacing_input->data.isCentral());
        }
    }
}

//
// ^^^^^^^^^^^^^^^^^^^^^
//    TRANSTISIONING
// =====================
//
// =====================
//  TOOLPATH GENERATION
// vvvvvvvvvvvvvvvvvvvvv
//

void SkeletalTrapezoidation::generateSegments()
{
    std::vector<edge_t*> upward_quad_mids;
    for (edge_t& edge : graph.edges)
    {
        if (edge.prev && edge.next && edge.isUpward())
        {
            upward_quad_mids.emplace_back(&edge);
        }
    }
    
    std::sort(upward_quad_mids.begin(), upward_quad_mids.end(), [this](edge_t* a, edge_t* b)
    {
        if (a->to->data.distance_to_boundary == b->to->data.distance_to_boundary)
        { // Ordering between two 'upward' edges of the same distance is important when one of the edges is flat and connected to the other
            if (a->from->data.distance_to_boundary == a->to->data.distance_to_boundary
                && b->from->data.distance_to_boundary == b->to->data.distance_to_boundary)
            {
                coord_t max = std::numeric_limits<coord_t>::max();
                coord_t a_dist_from_up = std::min(a->distToGoUp().value_or(max), a->twin->distToGoUp().value_or(max)) - vSize(a->to->p - a->from->p);
                coord_t b_dist_from_up = std::min(b->distToGoUp().value_or(max), b->twin->distToGoUp().value_or(max)) - vSize(b->to->p - b->from->p);
                return a_dist_from_up < b_dist_from_up;
            }
            else if (a->from->data.distance_to_boundary == a->to->data.distance_to_boundary)
            {
                return true; // Edge a might be 'above' edge b
            }
            else if (b->from->data.distance_to_boundary == b->to->data.distance_to_boundary)
            {
                return false; // Edge b might be 'above' edge a
            }
            else
            {
                // Ordering is not important
            }
        }
        return a->to->data.distance_to_boundary > b->to->data.distance_to_boundary;
    });

    ptr_vector_t<BeadingPropagation> node_beadings;
    { // Store beading
        for (node_t& node : graph.nodes)
        {
            if (node.data.bead_count <= 0)
            {
                continue;
            }
            if (node.data.transition_ratio == 0)
            {
                node_beadings.emplace_back(new BeadingPropagation(beading_strategy.compute(node.data.distance_to_boundary * 2, node.data.bead_count)));
                node.data.setBeading(node_beadings.back());
                assert(node_beadings.back()->beading.total_thickness == node.data.distance_to_boundary * 2);
            }
            else
            {
                Beading low_count_beading = beading_strategy.compute(node.data.distance_to_boundary * 2, node.data.bead_count);
                Beading high_count_beading = beading_strategy.compute(node.data.distance_to_boundary * 2, node.data.bead_count + 1);
                Beading merged = interpolate(low_count_beading, 1.0 - node.data.transition_ratio, high_count_beading);
                node_beadings.emplace_back(new BeadingPropagation(merged));
                node.data.setBeading(node_beadings.back());
                assert(merged.total_thickness == node.data.distance_to_boundary * 2);
            }
        }
    }
    
    propagateBeadingsUpward(upward_quad_mids, node_beadings);

    propagateBeadingsDownward(upward_quad_mids, node_beadings);
    
    ptr_vector_t<LineJunctions> edge_junctions; // junctions ordered high R to low R
    generateJunctions(node_beadings, edge_junctions);

    connectJunctions(edge_junctions);
    
    generateLocalMaximaSingleBeads();
}

SkeletalTrapezoidation::edge_t* SkeletalTrapezoidation::getQuadMaxRedgeTo(edge_t* quad_start_edge)
{
    assert(quad_start_edge->prev == nullptr);
    assert(quad_start_edge->from->data.distance_to_boundary == 0);
    coord_t max_R = -1;
    edge_t* ret = nullptr;
    for (edge_t* edge = quad_start_edge; edge; edge = edge->next)
    {
        coord_t r = edge->to->data.distance_to_boundary;
        if (r > max_R)
        {
            max_R = r;
            ret = edge;
        }
    }
    if (!ret->next && ret->to->data.distance_to_boundary - 5 < ret->from->data.distance_to_boundary)
    {
        ret = ret->prev;
    }
    assert(ret);
    assert(ret->next);
    return ret;
}

void SkeletalTrapezoidation::propagateBeadingsUpward(std::vector<edge_t*>& upward_quad_mids, ptr_vector_t<BeadingPropagation>& node_beadings)
{
    for (auto upward_quad_mids_it = upward_quad_mids.rbegin(); upward_quad_mids_it != upward_quad_mids.rend(); ++upward_quad_mids_it)
    {
        edge_t* upward_edge = *upward_quad_mids_it;
        if (upward_edge->to->data.bead_count >= 0)
        { // Don't override local beading
            continue;
        }
        if (! upward_edge->from->data.hasBeading())
        { // Only propagate if we have something to propagate
            continue;
        }
        BeadingPropagation& lower_beading = *upward_edge->from->data.getBeading();
        if (upward_edge->to->data.hasBeading())
        { // Only propagate to places where there is place
            continue;
        }
        assert((upward_edge->from->data.distance_to_boundary != upward_edge->to->data.distance_to_boundary || shorterThen(upward_edge->to->p - upward_edge->from->p, central_filter_dist)) && "zero difference R edges should always be central");
        coord_t length = vSize(upward_edge->to->p - upward_edge->from->p);
        BeadingPropagation upper_beading = lower_beading;
        upper_beading.dist_to_bottom_source += length;
        upper_beading.is_upward_propagated_only = true;
        node_beadings.emplace_back(new BeadingPropagation(upper_beading));
        upward_edge->to->data.setBeading(node_beadings.back());
        assert(upper_beading.beading.total_thickness <= upward_edge->to->data.distance_to_boundary * 2);
    }
}

void SkeletalTrapezoidation::propagateBeadingsDownward(std::vector<edge_t*>& upward_quad_mids, ptr_vector_t<BeadingPropagation>& node_beadings)
{
    for (edge_t* upward_quad_mid : upward_quad_mids)
    {
        // Transfer beading information to lower nodes
        if (!upward_quad_mid->data.isCentral())
        {
            // for equidistant edge: propagate from known beading to node with unknown beading
            if (upward_quad_mid->from->data.distance_to_boundary == upward_quad_mid->to->data.distance_to_boundary
                && upward_quad_mid->from->data.hasBeading()
                && ! upward_quad_mid->to->data.hasBeading()
            )
            {
                propagateBeadingsDownward(upward_quad_mid->twin, node_beadings);
            }
            else
            {
                propagateBeadingsDownward(upward_quad_mid, node_beadings);
            }
        }
    }
}

void SkeletalTrapezoidation::propagateBeadingsDownward(edge_t* edge_to_peak, ptr_vector_t<BeadingPropagation>& node_beadings)
{
    coord_t length = vSize(edge_to_peak->to->p - edge_to_peak->from->p);
    BeadingPropagation& top_beading = *getOrCreateBeading(edge_to_peak->to, node_beadings);
    assert(top_beading.beading.total_thickness >= edge_to_peak->to->data.distance_to_boundary * 2);
    assert( ! top_beading.is_upward_propagated_only);

    if (! edge_to_peak->from->data.hasBeading())
    { // Set new beading if there is no beading associated with the node yet
        BeadingPropagation propagated_beading = top_beading;
        propagated_beading.dist_from_top_source += length;
        node_beadings.emplace_back(new BeadingPropagation(propagated_beading));
        edge_to_peak->from->data.setBeading(node_beadings.back());
        assert(propagated_beading.beading.total_thickness >= edge_to_peak->from->data.distance_to_boundary * 2);
    }
    else
    {
        BeadingPropagation& bottom_beading = *edge_to_peak->from->data.getBeading();
        coord_t total_dist = top_beading.dist_from_top_source + length + bottom_beading.dist_to_bottom_source;
        Ratio ratio_of_top = static_cast<float>(bottom_beading.dist_to_bottom_source) / std::min(total_dist, beading_propagation_transition_dist);
        ratio_of_top = std::max(0.0_r, ratio_of_top);
        if (ratio_of_top >= 1.0)
        {
            bottom_beading = top_beading;
            bottom_beading.dist_from_top_source += length;
        }
        else
        {
            Beading merged_beading = interpolate(top_beading.beading, ratio_of_top, bottom_beading.beading, edge_to_peak->from->data.distance_to_boundary);
            bottom_beading = BeadingPropagation(merged_beading);
            bottom_beading.is_upward_propagated_only = false;
            assert(merged_beading.total_thickness >= edge_to_peak->from->data.distance_to_boundary * 2);
        }
    }
}


SkeletalTrapezoidation::Beading SkeletalTrapezoidation::interpolate(const Beading& left, Ratio ratio_left_to_whole, const Beading& right, coord_t switching_radius) const
{
    assert(ratio_left_to_whole >= 0.0 && ratio_left_to_whole <= 1.0);
    Beading ret = interpolate(left, ratio_left_to_whole, right);

    // TODO: don't use toolpath locations past the middle!
    // TODO: stretch bead widths and locations of the higher bead count beading to fit in the left over space
    coord_t next_inset_idx;
    for (next_inset_idx = left.toolpath_locations.size() - 1; next_inset_idx >= 0; next_inset_idx--)
    {
        if (switching_radius > left.toolpath_locations[next_inset_idx])
        {
            break;
        }
    }
    if (next_inset_idx < 0)
    { // There is no next inset, because there is only one
        assert(left.toolpath_locations.empty() || left.toolpath_locations.front() >= switching_radius);
        return ret;
    }
    if (next_inset_idx + 1 == coord_t(left.toolpath_locations.size()))
    { // We cant adjust to fit the next edge because there is no previous one?!
        return ret;
    }
    assert(next_inset_idx < coord_t(left.toolpath_locations.size()));
    assert(left.toolpath_locations[next_inset_idx] <= switching_radius);
    assert(left.toolpath_locations[next_inset_idx + 1] >= switching_radius);
    if (ret.toolpath_locations[next_inset_idx] > switching_radius)
    { // One inset disappeared between left and the merged one
        // solve for ratio f:
        // f*l + (1-f)*r = s
        // f*l + r - f*r = s
        // f*(l-r) + r = s
        // f*(l-r) = s - r
        // f = (s-r) / (l-r)
        float new_ratio = static_cast<float>(switching_radius - right.toolpath_locations[next_inset_idx]) / static_cast<float>(left.toolpath_locations[next_inset_idx] - right.toolpath_locations[next_inset_idx]);
        new_ratio = std::min(1.0, new_ratio + 0.1);
        return interpolate(left, new_ratio, right);
    }
    return ret;
}


SkeletalTrapezoidation::Beading SkeletalTrapezoidation::interpolate(const Beading& left, Ratio ratio_left_to_whole, const Beading& right) const
{
    assert(ratio_left_to_whole >= 0.0 && ratio_left_to_whole <= 1.0);
    float ratio_right_to_whole = 1.0 - ratio_left_to_whole;

    Beading ret = (left.total_thickness > right.total_thickness)? left : right;
    for (size_t inset_idx = 0; inset_idx < std::min(left.bead_widths.size(), right.bead_widths.size()); inset_idx++)
    {
        ret.bead_widths[inset_idx] = ratio_left_to_whole * left.bead_widths[inset_idx] + ratio_right_to_whole * right.bead_widths[inset_idx];
        ret.toolpath_locations[inset_idx] = ratio_left_to_whole * left.toolpath_locations[inset_idx] + ratio_right_to_whole * right.toolpath_locations[inset_idx];
    }
    return ret;
}

void SkeletalTrapezoidation::generateJunctions(ptr_vector_t<BeadingPropagation>& node_beadings, ptr_vector_t<LineJunctions>& edge_junctions)
{
    for (edge_t& edge_ : graph.edges)
    {
        edge_t* edge = &edge_;
        if (edge->from->data.distance_to_boundary > edge->to->data.distance_to_boundary)
        { // Only consider the upward half-edges
            continue;
        }

        coord_t start_R = edge->to->data.distance_to_boundary; // higher R
        coord_t end_R = edge->from->data.distance_to_boundary; // lower R

        if ((edge->from->data.bead_count == edge->to->data.bead_count && edge->from->data.bead_count >= 0)
            || end_R >= start_R)
        { // No beads to generate
            continue;
        }

        Beading* beading = &getOrCreateBeading(edge->to, node_beadings)->beading;
        edge_junctions.emplace_back(std::make_shared<LineJunctions>());
        edge_.data.setExtrusionJunctions(edge_junctions.back());  // initialization
        LineJunctions& ret = *edge_junctions.back();

        assert(beading->total_thickness >= edge->to->data.distance_to_boundary * 2);

        Point a = edge->to->p;
        Point b = edge->from->p;
        Point ab = b - a;

        coord_t junction_idx;
        // Compute starting junction_idx for this segment
        for (junction_idx = (std::max(size_t(1), beading->toolpath_locations.size()) - 1) / 2; junction_idx >= 0 && junction_idx < coord_t(beading->toolpath_locations.size()); junction_idx--)
        {
            coord_t bead_R = beading->toolpath_locations[junction_idx];
            if (bead_R <= start_R)
            { // Junction coinciding with start node is used in this function call
                break;
            }
        }

        // Robustness against odd segments which might lie just slightly outside of the range due to rounding errors
        // not sure if this is really needed (TODO)
        if (junction_idx + 1 < coord_t(beading->toolpath_locations.size())
            && beading->toolpath_locations[junction_idx + 1] <= start_R + 5
            && beading->total_thickness < start_R + 5
        )
        {
            junction_idx++;
        }

        for (; junction_idx >= 0 && junction_idx < coord_t(beading->toolpath_locations.size()); junction_idx--)
        {
            coord_t bead_R = beading->toolpath_locations[junction_idx];
            assert(bead_R >= 0);
            if (bead_R < end_R)
            { // Junction coinciding with a node is handled by the next segment
                break;
            }
            Point junction(a + ab * (bead_R - start_R) / (end_R - start_R));
            if (bead_R > start_R - 5)
            { // Snap to start node if it is really close, in order to be able to see 3-way intersection later on more robustly
                junction = a;
            }
            ret.emplace_back(junction, beading->bead_widths[junction_idx], junction_idx);
        }
    }
}


std::shared_ptr<SkeletalTrapezoidationJoint::BeadingPropagation> SkeletalTrapezoidation::getOrCreateBeading(node_t* node, ptr_vector_t<BeadingPropagation>& node_beadings)
{
    if (! node->data.hasBeading())
    {
        if (node->data.bead_count == -1)
        { // This bug is due to too small central edges
            constexpr coord_t nearby_dist = 100; // TODO
            auto nearest_beading = getNearestBeading(node, nearby_dist);
            if (nearest_beading)
            {
                return nearest_beading;
            }
            
            // Else make a new beading:
            bool has_central_edge = false;
            bool first = true;
            coord_t dist = std::numeric_limits<coord_t>::max();
            for (edge_t* edge = node->incident_edge; edge && (first || edge != node->incident_edge); edge = edge->twin->next)
            {
                if (edge->data.isCentral())
                {
                    has_central_edge = true;
                }
                assert(edge->to->data.distance_to_boundary >= 0);
                dist = std::min(dist, edge->to->data.distance_to_boundary + vSize(edge->to->p - edge->from->p));
                first = false;
            }
            if (!has_central_edge)
            {
                RUN_ONCE(logError("Unknown beading for non-central node!\n"));
            }
            assert(dist != std::numeric_limits<coord_t>::max());
            node->data.bead_count = beading_strategy.getOptimalBeadCount(dist * 2);
        }
        assert(node->data.bead_count != -1);
        node_beadings.emplace_back(new BeadingPropagation(beading_strategy.compute(node->data.distance_to_boundary * 2, node->data.bead_count)));
        node->data.setBeading(node_beadings.back());
    }
    assert(node->data.hasBeading());
    return node->data.getBeading();
}

std::shared_ptr<SkeletalTrapezoidationJoint::BeadingPropagation> SkeletalTrapezoidation::getNearestBeading(node_t* node, coord_t max_dist)
{
    struct DistEdge
    {
        edge_t* edge_to;
        coord_t dist;
        DistEdge(edge_t* edge_to, coord_t dist)
        : edge_to(edge_to), dist(dist)
        {}
    };

    auto compare = [](const DistEdge& l, const DistEdge& r) -> bool { return l.dist > r.dist; };
    std::priority_queue<DistEdge, std::vector<DistEdge>, decltype(compare)> further_edges(compare);
    bool first = true;
    for (edge_t* outgoing = node->incident_edge; outgoing && (first || outgoing != node->incident_edge); outgoing = outgoing->twin->next)
    {
        further_edges.emplace(outgoing, vSize(outgoing->to->p - outgoing->from->p));
        first = false;
    }

    for (coord_t counter = 0; counter < SKELETAL_TRAPEZOIDATION_BEAD_SEARCH_MAX; counter++)
    { // Prevent endless recursion
        if (further_edges.empty()) return nullptr;
        DistEdge here = further_edges.top();
        further_edges.pop();
        if (here.dist > max_dist) return nullptr;
        if (here.edge_to->to->data.hasBeading())
        {
            return here.edge_to->to->data.getBeading();
        }
        else
        { // recurse
            for (edge_t* further_edge = here.edge_to->next; further_edge && further_edge != here.edge_to->twin; further_edge = further_edge->twin->next)
            {
                further_edges.emplace(further_edge, here.dist + vSize(further_edge->to->p - further_edge->from->p));
            }
        }
    }
    return nullptr;
}

void SkeletalTrapezoidation::addToolpathSegment(const ExtrusionJunction& from, const ExtrusionJunction& to, bool is_odd, bool force_new_path)
{
    if (from == to) return;

<<<<<<< HEAD
    std::vector<std::vector<ExtrusionLine>>& generated_toolpaths = *p_generated_toolpaths;
=======
    VariableWidthPaths& generated_toolpaths = *p_generated_toolpaths;
>>>>>>> 7a44ae59

    size_t inset_idx = from.perimeter_index;
    if (inset_idx >= generated_toolpaths.size())
    {
        generated_toolpaths.resize(inset_idx + 1);
    }
    assert((generated_toolpaths[inset_idx].empty() || !generated_toolpaths[inset_idx].back().junctions.empty()) && "empty extrusion lines should never have been generated");
    if (!force_new_path
        && !generated_toolpaths[inset_idx].empty()
        && generated_toolpaths[inset_idx].back().is_odd == is_odd
        && shorterThen(generated_toolpaths[inset_idx].back().junctions.back().p - to.p, 10)
        && std::abs(generated_toolpaths[inset_idx].back().junctions.back().w - to.w) < 10
        )
    {
        generated_toolpaths[inset_idx].back().junctions.push_back(from);
    }
    else if (!force_new_path
        && !generated_toolpaths[inset_idx].empty()
        && generated_toolpaths[inset_idx].back().is_odd == is_odd
        && shorterThen(generated_toolpaths[inset_idx].back().junctions.back().p - from.p, 10)
        && std::abs(generated_toolpaths[inset_idx].back().junctions.back().w - from.w) < 10
        )
    {
        generated_toolpaths[inset_idx].back().junctions.push_back(to);
    }
    else
    {
        generated_toolpaths[inset_idx].emplace_back(inset_idx, is_odd);
        generated_toolpaths[inset_idx].back().junctions.push_back(from);
        generated_toolpaths[inset_idx].back().junctions.push_back(to);
    }
};

void SkeletalTrapezoidation::connectJunctions(ptr_vector_t<LineJunctions>& edge_junctions)
{   
    std::unordered_set<edge_t*> unprocessed_quad_starts(graph.edges.size() * 5 / 2);
    for (edge_t& edge : graph.edges)
    {
        if (!edge.prev)
        {
            unprocessed_quad_starts.insert(&edge);
        }
    }
    
    std::unordered_set<edge_t*> passed_odd_edges;
    
    while (!unprocessed_quad_starts.empty())
    {
        edge_t* poly_domain_start = *unprocessed_quad_starts.begin();
        edge_t* quad_start = poly_domain_start;
        do
        {
            edge_t* quad_end = quad_start;
            while (quad_end->next)
            {
                quad_end = quad_end->next;
            }

            edge_t* edge_to_peak = getQuadMaxRedgeTo(quad_start);
            // walk down on both sides and connect junctions
            edge_t* edge_from_peak = edge_to_peak->next; assert(edge_from_peak);
            
            unprocessed_quad_starts.erase(quad_start);
            
            if (! edge_to_peak->data.hasExtrusionJunctions())
            {
                edge_junctions.emplace_back(std::make_shared<LineJunctions>());
                edge_to_peak->data.setExtrusionJunctions(edge_junctions.back());
            }
            LineJunctions from_junctions = *edge_to_peak->data.getExtrusionJunctions();
            if (! edge_from_peak->twin->data.hasExtrusionJunctions())
            {
                edge_junctions.emplace_back(std::make_shared<LineJunctions>());
                edge_from_peak->twin->data.setExtrusionJunctions(edge_junctions.back());
            }
            LineJunctions to_junctions = *edge_from_peak->twin->data.getExtrusionJunctions();
            if (edge_to_peak->prev)
            {
                LineJunctions from_prev_junctions = *edge_to_peak->prev->data.getExtrusionJunctions();
                if (!from_junctions.empty() && !from_prev_junctions.empty() && from_junctions.back().perimeter_index == from_prev_junctions.front().perimeter_index)
                {
                    from_junctions.pop_back();
                }
                from_junctions.reserve(from_junctions.size() + from_prev_junctions.size());
                from_junctions.insert(from_junctions.end(), from_prev_junctions.begin(), from_prev_junctions.end());
                assert(!edge_to_peak->prev->prev);
            }
            if (edge_from_peak->next)
            {
                LineJunctions to_next_junctions = *edge_from_peak->next->twin->data.getExtrusionJunctions();
                if (!to_junctions.empty() && !to_next_junctions.empty() && to_junctions.back().perimeter_index == to_next_junctions.front().perimeter_index)
                {
                    to_junctions.pop_back();
                }
                to_junctions.reserve(to_junctions.size() + to_next_junctions.size());
                to_junctions.insert(to_junctions.end(), to_next_junctions.begin(), to_next_junctions.end());
                assert(!edge_from_peak->next->next);
            }
            assert(std::abs(int(from_junctions.size()) - int(to_junctions.size())) <= 1); // at transitions one end has more beads


            size_t segment_count = std::min(from_junctions.size(), to_junctions.size());
            for (size_t junction_rev_idx = 0; junction_rev_idx < segment_count; junction_rev_idx++)
            {
                ExtrusionJunction& from = from_junctions[from_junctions.size() - 1 - junction_rev_idx];
                ExtrusionJunction& to = to_junctions[to_junctions.size() - 1 - junction_rev_idx];
                assert(from.perimeter_index == to.perimeter_index);
                bool is_odd_segment = edge_to_peak->to->data.bead_count > 0 && edge_to_peak->to->data.bead_count % 2 == 1 // quad contains single bead segment
                    && edge_to_peak->to->data.transition_ratio == 0 && edge_to_peak->from->data.transition_ratio == 0 && edge_from_peak->to->data.transition_ratio == 0 // We're not in a transition
                    && junction_rev_idx == segment_count - 1 // Is single bead segment
                    && shorterThen(from.p - quad_start->to->p, 5) && shorterThen(to.p - quad_end->from->p, 5);
                
                if (is_odd_segment
                    && passed_odd_edges.count(quad_start->next->twin) > 0) // Only generate toolpath for odd segments once
                {
                    continue; // Prevent duplication of single bead segments
                }
                
                passed_odd_edges.emplace(quad_start->next);
                const bool force_new_path = is_odd_segment && quad_start->to->isMultiIntersection();
                addToolpathSegment(from, to, is_odd_segment, force_new_path);
            }
        }
        while(quad_start = quad_start->getNextUnconnected(), quad_start != poly_domain_start);
    }
}

void SkeletalTrapezoidation::generateLocalMaximaSingleBeads()
{
<<<<<<< HEAD
    std::vector<std::vector<ExtrusionLine>>& generated_toolpaths = *p_generated_toolpaths;
=======
    VariableWidthPaths& generated_toolpaths = *p_generated_toolpaths;
>>>>>>> 7a44ae59

    for (auto& node : graph.nodes)
    {
        if (! node.data.hasBeading())
        {
            continue;
        }
        Beading& beading = node.data.getBeading()->beading;
        if (beading.bead_widths.size() % 2 == 1 && node.isLocalMaximum(true) && !node.isCentral())
        {
            size_t inset_index = beading.bead_widths.size() / 2;
            bool is_odd = true;
            if (inset_index >= generated_toolpaths.size())
            {
                generated_toolpaths.resize(inset_index + 1);
            }
            generated_toolpaths[inset_index].emplace_back(inset_index, is_odd);
            ExtrusionLine& line = generated_toolpaths[inset_index].back();
            line.junctions.emplace_back(node.p, beading.bead_widths[inset_index], inset_index);
            line.junctions.emplace_back(node.p + Point(50, 0), beading.bead_widths[inset_index], inset_index);
            // TODO: ^^^ magic value ... + Point(50, 0) ^^^
        }
    }
}

//
// ^^^^^^^^^^^^^^^^^^^^^
//  TOOLPATH GENERATION
// =====================
//

} // namespace cura<|MERGE_RESOLUTION|>--- conflicted
+++ resolved
@@ -471,11 +471,7 @@
 // vvvvvvvvvvvvvvvvvvvvv
 //
 
-<<<<<<< HEAD
-void SkeletalTrapezoidation::generateToolpaths(std::vector<std::vector<ExtrusionLine>>& generated_toolpaths, bool filter_outermost_central_edges)
-=======
 void SkeletalTrapezoidation::generateToolpaths(VariableWidthPaths& generated_toolpaths, bool filter_outermost_central_edges)
->>>>>>> 7a44ae59
 {
     p_generated_toolpaths = &generated_toolpaths;
 
@@ -1732,11 +1728,7 @@
 {
     if (from == to) return;
 
-<<<<<<< HEAD
-    std::vector<std::vector<ExtrusionLine>>& generated_toolpaths = *p_generated_toolpaths;
-=======
     VariableWidthPaths& generated_toolpaths = *p_generated_toolpaths;
->>>>>>> 7a44ae59
 
     size_t inset_idx = from.perimeter_index;
     if (inset_idx >= generated_toolpaths.size())
@@ -1866,11 +1858,7 @@
 
 void SkeletalTrapezoidation::generateLocalMaximaSingleBeads()
 {
-<<<<<<< HEAD
-    std::vector<std::vector<ExtrusionLine>>& generated_toolpaths = *p_generated_toolpaths;
-=======
     VariableWidthPaths& generated_toolpaths = *p_generated_toolpaths;
->>>>>>> 7a44ae59
 
     for (auto& node : graph.nodes)
     {
