--- conflicted
+++ resolved
@@ -2200,11 +2200,7 @@
         // So our circle needs to be such that r=w/8
         const coord_t r = width / 8;
         constexpr coord_t n_segments = 6;
-<<<<<<< HEAD
         const auto circle = PolygonUtils::makeCircle<std::vector<ExtrusionJunction>, true>(center, r, n_segments, width, inset_index);
-=======
-        const auto circle = PolygonUtils::makeCircle<std::vector<ExtrusionJunction>>(center, r, 2 * std::numbers::pi / n_segments, width, inset_index);
->>>>>>> f4abac6f
         line.junctions_.insert(line.junctions_.end(), circle.begin(), circle.end());
     };
 
@@ -2254,9 +2250,6 @@
         {
             const coord_t width = width_accumulator / accumulator_count;
             local_maxima_accumulator = local_maxima_accumulator / accumulator_count;
-<<<<<<< HEAD
-            generated_toolpaths[0].clear();
-=======
             if (generated_toolpaths.empty())
             {
                 generated_toolpaths.emplace_back();
@@ -2265,7 +2258,6 @@
             {
                 generated_toolpaths[0].clear();
             }
->>>>>>> f4abac6f
             addCircleToToolpath(local_maxima_accumulator, width, 0);
         }
     }
