--- conflicted
+++ resolved
@@ -99,41 +99,20 @@
     {
         if(insets[inset].empty())
         {
-<<<<<<< HEAD
-            added_something = true;
-
-            std::vector<ExtrusionJunction> junctions;
-            extrusion.appendJunctionsTo(junctions);
-
-            gcode_writer.setExtruder_addPrime(storage, gcode_layer, extruder_nr);
-            gcode_layer.setIsInside(true); // going to print stuff inside print object
-            ZSeamConfig z_seam_config(mesh.settings.get<EZSeamType>("z_seam_type"), mesh.getZSeamHint(), mesh.settings.get<EZSeamCornerPrefType>("z_seam_corner"));
-
-            if(extrusion.inset_idx <= 0)
-            {
-                gcode_layer.addWall(junctions, 0, mesh, mesh_config.inset0_config, mesh_config.bridge_inset0_config, mesh.settings.get<coord_t>("wall_0_wipe_dist"), flow, retract_before_outer_wall);
-            }
-            else
-            {
-                gcode_layer.addWall(junctions, 0, mesh, mesh_config.insetX_config, mesh_config.bridge_insetX_config, 0, flow, false);
-            }
-=======
             continue; //Don't switch extruders either, etc.
         }
         added_something = true;
         gcode_writer.setExtruder_addPrime(storage, gcode_layer, extruder_nr);
         gcode_layer.setIsInside(true); //Going to print walls, which are always inside.
         ZSeamConfig z_seam_config(mesh.settings.get<EZSeamType>("z_seam_type"), mesh.getZSeamHint(), mesh.settings.get<EZSeamCornerPrefType>("z_seam_corner"));
-        WallOverlapComputation* wall_overlap_computation = nullptr; //TODO: Should we still use wall overlap compensation with Arachne? Probably not?
 
         if(inset == 0) //Print using outer wall config.
         {
-            gcode_layer.addWalls(insets[inset], mesh, mesh_config.inset0_config, mesh_config.bridge_inset0_config, wall_overlap_computation, z_seam_config, wall_0_wipe_dist, flow, retract_before_outer_wall);
+            gcode_layer.addWalls(insets[inset], mesh, mesh_config.inset0_config, mesh_config.bridge_inset0_config, z_seam_config, wall_0_wipe_dist, flow, retract_before_outer_wall);
         }
         else
         {
-            gcode_layer.addWalls(insets[inset], mesh, mesh_config.insetX_config, mesh_config.bridge_insetX_config, wall_overlap_computation, z_seam_config, 0, flow, false);
->>>>>>> 01b178ad
+            gcode_layer.addWalls(insets[inset], mesh, mesh_config.insetX_config, mesh_config.bridge_insetX_config, z_seam_config, 0, flow, false);
         }
     }
     return added_something;
@@ -537,11 +516,7 @@
             constexpr bool always_retract = false;
             for(PathOrderOptimizer<ConstPolygonRef>::Path& path : orderOptimizer.paths)
             {
-<<<<<<< HEAD
-                gcode_layer.addWall(part_inner_walls[wall_idx], orderOptimizer.polyStart[wall_idx], mesh, mesh_config.insetX_config, mesh_config.bridge_insetX_config, wall_0_wipe_dist, flow_ratio, always_retract);
-=======
-                gcode_layer.addWall(*path.vertices, path.start_vertex, mesh, mesh_config.insetX_config, mesh_config.bridge_insetX_config, wall_overlapper_x, wall_0_wipe_dist, flow_ratio, always_retract);
->>>>>>> 01b178ad
+                gcode_layer.addWall(*path.vertices, path.start_vertex, mesh, mesh_config.insetX_config, mesh_config.bridge_insetX_config, wall_0_wipe_dist, flow_ratio, always_retract);
             }
         };
 
