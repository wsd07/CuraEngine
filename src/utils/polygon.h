--- conflicted
+++ resolved
@@ -1,21 +1,21 @@
-// Copyright (c) 2022 Ultimaker B.V.
-// CuraEngine is released under the terms of the AGPLv3 or higher.
+//Copyright (c) 2022 Ultimaker B.V.
+//CuraEngine is released under the terms of the AGPLv3 or higher.
 
 #ifndef UTILS_POLYGON_H
 #define UTILS_POLYGON_H
 
 #include <vector>
 
-#include <algorithm>
 #include <assert.h>
 #include <float.h>
+#include <algorithm>
 #include <polyclipping/clipper.hpp>
 
-#include <algorithm> // std::reverse, fill_n array
+#include <algorithm>    // std::reverse, fill_n array
+#include <unordered_map>
 #include <cmath> // fabs
 #include <limits> // int64_t.min
 #include <list>
-#include <unordered_map>
 
 #include <initializer_list>
 
@@ -27,14 +27,10 @@
 #ifdef CHECK_POLY_ACCESS
 #define POLY_ASSERT(e) assert(e)
 #else
-#define POLY_ASSERT(e) \
-    do                 \
-    {                  \
-    } while (0)
+#define POLY_ASSERT(e) do {} while(0)
 #endif
 
-namespace cura
-{
+namespace cura {
 
 template<typename T>
 bool shorterThan(const T& shape, const coord_t check_length)
@@ -79,14 +75,12 @@
     friend class Polygon;
     friend class PolygonRef;
     friend class ConstPolygonPointer;
-
-  protected:
+protected:
     ClipperLib::Path* path;
-
-  public:
-    ConstPolygonRef(const ClipperLib::Path& polygon) : path(const_cast<ClipperLib::Path*>(&polygon))
-    {
-    }
+public:
+    ConstPolygonRef(const ClipperLib::Path& polygon)
+    : path(const_cast<ClipperLib::Path*>(&polygon))
+    {}
 
     ConstPolygonRef() = delete; // you cannot have a reference without an object!
 
@@ -94,8 +88,7 @@
     {
     }
 
-    bool operator==(ConstPolygonRef& other) const =
-      delete; // polygon comparison is expensive and probably not what you want when you use the equality operator
+    bool operator==(ConstPolygonRef& other) const = delete; // polygon comparison is expensive and probably not what you want when you use the equality operator
 
     ConstPolygonRef& operator=(const ConstPolygonRef& other) = delete; // Cannot assign to a const object
 
@@ -112,7 +105,7 @@
      */
     bool empty() const;
 
-    const Point& operator[](unsigned int index) const
+    const Point& operator[] (unsigned int index) const
     {
         POLY_ASSERT(index < size());
         return (*path)[index];
@@ -208,7 +201,7 @@
     Point min() const
     {
         Point ret = Point(POINT_MAX, POINT_MAX);
-        for (Point p : *path)
+        for(Point p : *path)
         {
             ret.X = std::min(ret.X, p.X);
             ret.Y = std::min(ret.Y, p.Y);
@@ -219,7 +212,7 @@
     Point max() const
     {
         Point ret = Point(POINT_MIN, POINT_MIN);
-        for (Point p : *path)
+        for(Point p : *path)
         {
             ret.X = std::max(ret.X, p.X);
             ret.Y = std::max(ret.Y, p.Y);
@@ -235,8 +228,8 @@
     Point centerOfMass() const
     {
         double x = 0, y = 0;
-        Point p0 = (*path)[path->size() - 1];
-        for (unsigned int n = 0; n < path->size(); n++)
+        Point p0 = (*path)[path->size()-1];
+        for(unsigned int n=0; n<path->size(); n++)
         {
             Point p1 = (*path)[n];
             double second_factor = (p0.X * p1.Y) - (p1.X * p0.Y);
@@ -258,7 +251,7 @@
     {
         Point ret = p;
         float bestDist = FLT_MAX;
-        for (unsigned int n = 0; n < path->size(); n++)
+        for(unsigned int n=0; n<path->size(); n++)
         {
             float dist = vSize2f(p - (*path)[n]);
             if (dist < bestDist)
@@ -348,7 +341,7 @@
     Polygons intersection(const ConstPolygonRef& other) const;
 
 
-  private:
+private:
     /*!
      * Smooth out a simple corner consisting of two linesegments.
      *
@@ -366,17 +359,7 @@
      * \param shortcut_length The desired length ofthe shortcutting line
      * \param cos_angle The cosine on the angle in L 012
      */
-    static void smooth_corner_simple(const Point p0,
-                                     const Point p1,
-                                     const Point p2,
-                                     const ListPolyIt p0_it,
-                                     const ListPolyIt p1_it,
-                                     const ListPolyIt p2_it,
-                                     const Point v10,
-                                     const Point v12,
-                                     const Point v02,
-                                     const int64_t shortcut_length,
-                                     float cos_angle);
+    static void smooth_corner_simple(const Point p0, const Point p1, const Point p2, const ListPolyIt p0_it, const ListPolyIt p1_it, const ListPolyIt p2_it, const Point v10, const Point v12, const Point v02, const int64_t shortcut_length, float cos_angle);
 
     /*!
      * Smooth out a complex corner where the shortcut bypasses more than two line segments
@@ -405,20 +388,12 @@
      * \param[in] shortcut_length2 The square of the desired length ofthe shortcutting line
      * \param[in,out] p0_it Iterator to the previously checked point somewhere beyond \p p1. Updated for the next iteration.
      * \param[in,out] p2_it Iterator to the previously checked point somewhere before \p p1. Updated for the next iteration.
-     * \param[in,out] forward_is_blocked Whether trying another step forward is blocked by the smoothing outward condition. Updated for the
-     * next iteration. \param[in,out] backward_is_blocked Whether trying another step backward is blocked by the smoothing outward
-     * condition. Updated for the next iteration. \param[in,out] forward_is_too_far Whether trying another step forward is blocked by the
-     * shortcut length condition. Updated for the next iteration. \param[in,out] backward_is_too_far Whether trying another step backward is
-     * blocked by the shortcut length condition. Updated for the next iteration.
-     */
-    static void smooth_outward_step(const Point p1,
-                                    const int64_t shortcut_length2,
-                                    ListPolyIt& p0_it,
-                                    ListPolyIt& p2_it,
-                                    bool& forward_is_blocked,
-                                    bool& backward_is_blocked,
-                                    bool& forward_is_too_far,
-                                    bool& backward_is_too_far);
+     * \param[in,out] forward_is_blocked Whether trying another step forward is blocked by the smoothing outward condition. Updated for the next iteration.
+     * \param[in,out] backward_is_blocked Whether trying another step backward is blocked by the smoothing outward condition. Updated for the next iteration.
+     * \param[in,out] forward_is_too_far Whether trying another step forward is blocked by the shortcut length condition. Updated for the next iteration.
+     * \param[in,out] backward_is_too_far Whether trying another step backward is blocked by the shortcut length condition. Updated for the next iteration.
+     */
+    static void smooth_outward_step(const Point p1, const int64_t shortcut_length2, ListPolyIt& p0_it, ListPolyIt& p2_it, bool& forward_is_blocked, bool& backward_is_blocked, bool& forward_is_too_far, bool& backward_is_too_far);
 };
 
 
@@ -429,15 +404,14 @@
     friend class PolygonPointer;
     friend class Polygons;
     friend class PolygonsPart;
-
-  public:
-    PolygonRef(ClipperLib::Path& polygon) : ConstPolygonRef(polygon)
-    {
-    }
-
-    PolygonRef(const PolygonRef& other) : ConstPolygonRef(*other.path)
-    {
-    }
+public:
+    PolygonRef(ClipperLib::Path& polygon)
+    : ConstPolygonRef(polygon)
+    {}
+
+    PolygonRef(const PolygonRef& other)
+    : ConstPolygonRef(*other.path)
+    {}
 
     PolygonRef() = delete; // you cannot have a reference without an object!
 
@@ -450,18 +424,16 @@
         path->reserve(min_size);
     }
 
-    template<class iterator>
+    template <class iterator>
     ClipperLib::Path::iterator insert(ClipperLib::Path::const_iterator pos, iterator first, iterator last)
     {
         return path->insert(pos, first, last);
     }
 
-    PolygonRef& operator=(const ConstPolygonRef& other) =
-      delete; // polygon assignment is expensive and probably not what you want when you use the assignment operator
-
-    PolygonRef& operator=(ConstPolygonRef& other) =
-      delete; // polygon assignment is expensive and probably not what you want when you use the assignment operator
-    //     { path = other.path; return *this; }
+    PolygonRef& operator=(const ConstPolygonRef& other) = delete; // polygon assignment is expensive and probably not what you want when you use the assignment operator
+
+    PolygonRef& operator=(ConstPolygonRef& other) = delete; // polygon assignment is expensive and probably not what you want when you use the assignment operator
+//     { path = other.path; return *this; }
 
     PolygonRef& operator=(PolygonRef&& other)
     {
@@ -469,13 +441,13 @@
         return *this;
     }
 
-    Point& operator[](unsigned int index)
+    Point& operator[] (unsigned int index)
     {
         POLY_ASSERT(index < size());
         return (*path)[index];
     }
 
-    const Point& operator[](unsigned int index) const
+    const Point& operator[] (unsigned int index) const
     {
         POLY_ASSERT(index < size());
         return (*path)[index];
@@ -516,7 +488,7 @@
         return *path;
     }
 
-    template<typename... Args>
+    template <typename... Args>
     void emplace_back(Args&&... args)
     {
         path->emplace_back(args...);
@@ -567,42 +539,33 @@
      * 3. Moves a vert when a small line segment is connected to a much longer one. in order to maintain the outline of the object.
      * 4. Don't remove a vert when the impact on the outline of the object is too great.
      *
-     * Note that the simplify is a best effort algorithm. It does not guarantee that no lines below the provided
-     smallest_line_segment_squared are left.
-     *
-     * The following example (Two very long line segments (" & , respectively) that are connected by a very small line segment (i) is
-     unsimplifable by this
-     * function, even though the actual area change of removing line segment i is very small. The reason for this is that in the case of
-     long lines, even a small
-     * deviation from it's original direction is very noticeable in the final result, especially if the polygons above make a slightly
-     different choice.
+     * Note that the simplify is a best effort algorithm. It does not guarantee that no lines below the provided smallest_line_segment_squared are left.
+     *
+     * The following example (Two very long line segments (" & , respectively) that are connected by a very small line segment (i) is unsimplifable by this
+     * function, even though the actual area change of removing line segment i is very small. The reason for this is that in the case of long lines, even a small
+     * deviation from it's original direction is very noticeable in the final result, especially if the polygons above make a slightly different choice.
      *
      * """"""""""""""""""""""""""""""""i,,,,,,,,,,,,,,,,,,,,,,,,,,,,,,,,,,,,,,,,,,,,,
 
      *
      * \param smallest_line_segment_squared maximal squared length of removed line segments
-     * \param allowed_error_distance_squared The square of the distance of the middle point to the line segment of the consecutive and
-     previous point for which the middle point is removed
-     */
-    void simplify(const coord_t smallest_line_segment_squared = MM2INT(0.01) * MM2INT(0.01),
-                  const coord_t allowed_error_distance_squared = 25);
+     * \param allowed_error_distance_squared The square of the distance of the middle point to the line segment of the consecutive and previous point for which the middle point is removed
+     */
+    void simplify(const coord_t smallest_line_segment_squared = MM2INT(0.01) * MM2INT(0.01), const coord_t allowed_error_distance_squared = 25);
 
     /*!
      * See simplify(.)
      */
     void simplifyPolyline(const coord_t smallest_line_segment_squared = 100, const coord_t allowed_error_distance_squared = 25);
-
-  protected:
+protected:
     /*!
      * Private implementation for both simplify and simplifyPolygons.
-     *
+     * 
      * Made private to avoid accidental use of the wrong function.
      */
-    void _simplify(const coord_t smallest_line_segment_squared = 100,
-                   const coord_t allowed_error_distance_squared = 25,
-                   bool processing_polylines = false);
-
-  public:
+    void _simplify(const coord_t smallest_line_segment_squared = 100, const coord_t allowed_error_distance_squared = 25, bool processing_polylines = false);
+
+public:
     void pop_back()
     {
         path->pop_back();
@@ -617,19 +580,18 @@
 
 class ConstPolygonPointer
 {
-  protected:
+protected:
     const ClipperLib::Path* path;
-
-  public:
-    ConstPolygonPointer() : path(nullptr)
-    {
-    }
-    ConstPolygonPointer(const ConstPolygonRef* ref) : path(ref->path)
-    {
-    }
-    ConstPolygonPointer(const ConstPolygonRef& ref) : path(ref.path)
-    {
-    }
+public:
+    ConstPolygonPointer()
+    : path(nullptr)
+    {}
+    ConstPolygonPointer(const ConstPolygonRef* ref)
+    : path(ref->path)
+    {}
+    ConstPolygonPointer(const ConstPolygonRef& ref)
+    : path(ref.path)
+    {}
 
     ConstPolygonRef operator*() const
     {
@@ -655,17 +617,17 @@
 
 class PolygonPointer : public ConstPolygonPointer
 {
-  public:
-    PolygonPointer() : ConstPolygonPointer(nullptr)
-    {
-    }
-    PolygonPointer(PolygonRef* ref) : ConstPolygonPointer(ref)
-    {
-    }
-
-    PolygonPointer(PolygonRef& ref) : ConstPolygonPointer(ref)
-    {
-    }
+public:
+    PolygonPointer()
+    : ConstPolygonPointer(nullptr)
+    {}
+    PolygonPointer(PolygonRef* ref)
+    : ConstPolygonPointer(ref)
+    {}
+
+    PolygonPointer(PolygonRef& ref)
+    : ConstPolygonPointer(ref)
+    {}
 
     PolygonRef operator*()
     {
@@ -727,29 +689,34 @@
         return std::hash<const ClipperLib::Path*>()(&*ref);
     }
 };
-} // namespace std
-
-namespace cura
-{
+}//namespace std
+
+namespace cura {
 
 class Polygon : public PolygonRef
 {
     ClipperLib::Path poly;
-
-  public:
-    Polygon() : PolygonRef(poly)
-    {
-    }
-
-    Polygon(const ConstPolygonRef& other) : PolygonRef(poly), poly(*other.path)
-    {
-    }
-
-    Polygon(const Polygon& other) : PolygonRef(poly), poly(*other.path)
-    {
-    }
-
-    Polygon(Polygon&& moved) : PolygonRef(poly), poly(std::move(moved.poly))
+public:
+    Polygon()
+    : PolygonRef(poly)
+    {
+    }
+
+    Polygon(const ConstPolygonRef& other)
+    : PolygonRef(poly)
+    , poly(*other.path)
+    {
+    }
+
+    Polygon(const Polygon& other)
+    : PolygonRef(poly)
+    , poly(*other.path)
+    {
+    }
+
+    Polygon(Polygon&& moved)
+    : PolygonRef(poly)
+    , poly(std::move(moved.poly))
     {
     }
 
@@ -758,11 +725,11 @@
     }
 
     Polygon& operator=(const ConstPolygonRef& other) = delete; // copying a single polygon is generally not what you want
-    //     {
-    //         path = other.path;
-    //         poly = *other.path;
-    //         return *this;
-    //     }
+//     {
+//         path = other.path;
+//         poly = *other.path;
+//         return *this;
+//     }
 
     Polygon& operator=(Polygon&& other) //!< move assignment
     {
@@ -779,11 +746,9 @@
     friend class PolygonRef;
     friend class ConstPolygonRef;
     friend class PolygonUtils;
-
-  protected:
+protected:
     ClipperLib::Paths paths;
-
-  public:
+public:
     unsigned int size() const
     {
         return paths.size();
@@ -798,12 +763,12 @@
 
     unsigned int pointCount() const; //!< Return the amount of points in all polygons
 
-    PolygonRef operator[](unsigned int index)
+    PolygonRef operator[] (unsigned int index)
     {
         POLY_ASSERT(index < size() && index <= static_cast<unsigned int>(std::numeric_limits<int>::max()));
         return paths[index];
     }
-    ConstPolygonRef operator[](unsigned int index) const
+    ConstPolygonRef operator[] (unsigned int index) const
     {
         POLY_ASSERT(index < size() && index <= static_cast<unsigned int>(std::numeric_limits<int>::max()));
         return paths[index];
@@ -876,7 +841,7 @@
      */
     void addLine(const Point from, const Point to)
     {
-        paths.emplace_back(ClipperLib::Path{ from, to });
+        paths.emplace_back(ClipperLib::Path{from, to});
     }
 
     void emplace_back(const Polygon& poly)
@@ -893,7 +858,7 @@
     {
         paths.emplace_back(*poly.path);
     }
-
+    
     template<typename... Args>
     void emplace_back(Args... args)
     {
@@ -922,28 +887,12 @@
         return ConstPolygonRef(paths.back());
     }
 
-    Polygons()
-    {
-    }
-
-    Polygons(const Polygons& other)
-    {
-        paths = other.paths;
-    }
-    Polygons(Polygons&& other)
-    {
-        paths = std::move(other.paths);
-    }
-    Polygons& operator=(const Polygons& other)
-    {
-        paths = other.paths;
-        return *this;
-    }
-    Polygons& operator=(Polygons&& other)
-    {
-        paths = std::move(other.paths);
-        return *this;
-    }
+    Polygons() {}
+
+    Polygons(const Polygons& other) { paths = other.paths; }
+    Polygons(Polygons&& other) { paths = std::move(other.paths); }
+    Polygons& operator=(const Polygons& other) { paths = other.paths; return *this; }
+    Polygons& operator=(Polygons&& other) { paths = std::move(other.paths); return *this; }
 
     bool operator==(const Polygons& other) const = delete;
 
@@ -990,10 +939,9 @@
 
     /*!
      * Intersect polylines with this area Polygons object.
-     *
-     * \note Due to a clipper bug with polylines with nearly collinear segments, the polylines are cut up into separate polylines, and
-     * restitched back together at the end.
-     *
+     * 
+     * \note Due to a clipper bug with polylines with nearly collinear segments, the polylines are cut up into separate polylines, and restitched back together at the end.
+     * 
      * \param polylines The (non-closed!) polylines to limit to the area of this Polygons object
      * \param restitch Whether to stitch the resulting segments into longer polylines, or leave every segment as a single segment
      * \param max_stitch_distance The maximum distance for two polylines to be stitched together with a segment
@@ -1025,7 +973,7 @@
         return ret;
     }
 
-    Polygons execute(ClipperLib::PolyFillType pft = ClipperLib::pftEvenOdd) const
+    Polygons execute (ClipperLib::PolyFillType pft = ClipperLib::pftEvenOdd) const
     {
         Polygons ret;
         ClipperLib::Clipper clipper(clipper_init);
@@ -1040,7 +988,7 @@
     {
         Polygons ret;
         double miterLimit = 1.2;
-        ClipperLib::EndType end_type = (joinType == ClipperLib::jtMiter) ? ClipperLib::etOpenSquare : ClipperLib::etOpenRound;
+        ClipperLib::EndType end_type = (joinType == ClipperLib::jtMiter)? ClipperLib::etOpenSquare : ClipperLib::etOpenRound;
         ClipperLib::ClipperOffset clipper(miterLimit, 10.0);
         clipper.AddPaths(paths, joinType, end_type);
         clipper.MiterLimit = miterLimit;
@@ -1154,69 +1102,8 @@
             }
         }
     }
-<<<<<<< HEAD
-
-    /*!
-     * Removes vertices of the polygons to make sure that they are not too high
-     * resolution.
-     *
-     * This removes points which are connected to line segments that are shorter
-     * than the `smallest_line_segment`, unless that would introduce a deviation
-     * in the contour of more than `allowed_error_distance`.
-     *
-     * Criteria:
-     * 1. Never remove a vertex if either of the connceted segments is larger than \p smallest_line_segment
-     * 2. Never remove a vertex if the distance between that vertex and the final resulting polygon would be higher than \p
-     * allowed_error_distance
-     * 3. The direction of segments longer than \p smallest_line_segment always
-     * remains unaltered (but their end points may change if it is connected to
-     * a small segment)
-     *
-     * Simplify uses a heuristic and doesn't neccesarily remove all removable
-     * vertices under the above criteria, but simplify may never violate these
-     * criteria. Unless the segments or the distance is smaller than the
-     * rounding error of 5 micron.
-     *
-     * Vertices which introduce an error of less than 5 microns are removed
-     * anyway, even if the segments are longer than the smallest line segment.
-     * This makes sure that (practically) colinear line segments are joined into
-     * a single line segment.
-     * \param smallest_line_segment Maximal length of removed line segments.
-     * \param allowed_error_distance If removing a vertex introduces a deviation
-     * from the original path that is more than this distance, the vertex may
-     * not be removed.
-     */
-    void simplify(const coord_t smallest_line_segment = 10, const coord_t allowed_error_distance = 5)
-    {
-        _simplify(smallest_line_segment, allowed_error_distance, false);
-    }
-    void simplifyPolylines(const coord_t smallest_line_segment = 10, const coord_t allowed_error_distance = 5)
-    {
-        _simplify(smallest_line_segment, allowed_error_distance, true);
-    }
-
-  private:
-    void _simplify(const coord_t smallest_line_segment = 10, const coord_t allowed_error_distance = 5, bool processing_polylines = false)
-    {
-        const coord_t allowed_error_distance_squared = allowed_error_distance * allowed_error_distance;
-        const coord_t smallest_line_segment_squared = smallest_line_segment * smallest_line_segment;
-        const size_t min_poly_length = processing_polylines ? 2 : 3;
-        Polygons& thiss = *this;
-        for (size_t p = 0; p < size(); p++)
-        {
-            thiss[p]._simplify(smallest_line_segment_squared, allowed_error_distance_squared, processing_polylines);
-            if (thiss[p].size() < min_poly_length) // remove polys with not enough verts to be a polyline/polygon
-            {
-                remove(p);
-                p--;
-            }
-        }
-    }
-=======
 public:
->>>>>>> efc076b1
-
-  public:
+
     void scale(const Ratio& ratio)
     {
         if (ratio == 1.)
@@ -1273,13 +1160,13 @@
 
     /*!
      * Utility method for creating the tube (or 'donut') of a shape.
-     * \param inner_offset Offset relative to the original shape-outline towards the inside of the shape. Sort-of like a negative normal
-     * offset, except it's the offset part that's kept, not the shape. \param outer_offset Offset relative to the original shape-outline
-     * towards the outside of the shape. Comparable to normal offset. \return The resulting polygons.
+     * \param inner_offset Offset relative to the original shape-outline towards the inside of the shape. Sort-of like a negative normal offset, except it's the offset part that's kept, not the shape.
+     * \param outer_offset Offset relative to the original shape-outline towards the outside of the shape. Comparable to normal offset.
+     * \return The resulting polygons.
      */
     Polygons tubeShape(const coord_t inner_offset, const coord_t outer_offset) const;
 
-  private:
+private:
     /*!
      * recursive part of \ref Polygons::removeEmptyHoles and \ref Polygons::getEmptyHoles
      * \param node The node of the polygons part to process
@@ -1289,7 +1176,7 @@
     void removeEmptyHoles_processPolyTreeNode(const ClipperLib::PolyNode& node, const bool remove_holes, Polygons& ret) const;
     void splitIntoParts_processPolyTreeNode(ClipperLib::PolyNode* node, std::vector<PolygonsPart>& ret) const;
 
-  public:
+public:
     /*!
      * Split up the polygons into groups according to the even-odd rule.
      * Each vector in the result has the index to an outline as first index, whereas the rest are indices to holes.
@@ -1297,11 +1184,11 @@
      * \warning Note that this function reorders the polygons!
      */
     PartsView splitIntoPartsView(bool unionAll = false);
-
-  private:
+private:
     void splitIntoPartsView_processPolyTreeNode(PartsView& partsView, Polygons& reordered, ClipperLib::PolyNode* node) const;
-
-  public:
+public:
+    
+    
     /*!
      * Removes polygons with area smaller than \p min_area_size (note that min_area_size is in mm^2, not in micron^2).
      * Unless \p remove_holes is true, holes are not removed even if their area is below \p min_area_size.
@@ -1354,45 +1241,46 @@
             ConstPolygonRef poly_keep = (*this)[poly_keep_idx];
             bool should_be_removed = false;
             if (poly_keep.size() > 0)
-                //             for (int hole_poly_idx = 0; hole_poly_idx < to_be_removed.size(); hole_poly_idx++)
-                for (ConstPolygonRef poly_rem : to_be_removed)
+//             for (int hole_poly_idx = 0; hole_poly_idx < to_be_removed.size(); hole_poly_idx++)
+            for (ConstPolygonRef poly_rem : to_be_removed)
+            {
+//                 PolygonRef poly_rem = to_be_removed[hole_poly_idx];
+                if (poly_rem.size() != poly_keep.size() || poly_rem.size() == 0) continue;
+
+                // find closest point, supposing this point aligns the two shapes in the best way
+                int closest_point_idx = 0;
+                int smallestDist2 = -1;
+                for (unsigned int point_rem_idx = 0; point_rem_idx < poly_rem.size(); point_rem_idx++)
                 {
-                    if (poly_rem.size() != poly_keep.size() || poly_rem.size() == 0)
-                        continue;
-
-                    // find closest point, supposing this point aligns the two shapes in the best way
-                    int closest_point_idx = 0;
-                    int smallestDist2 = -1;
-                    for (unsigned int point_rem_idx = 0; point_rem_idx < poly_rem.size(); point_rem_idx++)
+                    int dist2 = vSize2(poly_rem[point_rem_idx] - poly_keep[0]);
+                    if (dist2 < smallestDist2 || smallestDist2 < 0)
                     {
-                        int dist2 = vSize2(poly_rem[point_rem_idx] - poly_keep[0]);
-                        if (dist2 < smallestDist2 || smallestDist2 < 0)
-                        {
-                            smallestDist2 = dist2;
-                            closest_point_idx = point_rem_idx;
-                        }
+                        smallestDist2 = dist2;
+                        closest_point_idx = point_rem_idx;
                     }
-                    bool poly_rem_is_poly_keep = true;
-                    // compare the two polygons on all points
-                    if (smallestDist2 > same_distance * same_distance)
-                        continue;
-                    for (unsigned int point_idx = 0; point_idx < poly_rem.size(); point_idx++)
+                }
+                bool poly_rem_is_poly_keep = true;
+                // compare the two polygons on all points
+                if (smallestDist2 > same_distance * same_distance)
+                    continue;
+                for (unsigned int point_idx = 0; point_idx < poly_rem.size(); point_idx++)
+                {
+                    int dist2 = vSize2(poly_rem[(closest_point_idx + point_idx) % poly_rem.size()] - poly_keep[point_idx]);
+                    if (dist2 > same_distance * same_distance)
                     {
-                        int dist2 = vSize2(poly_rem[(closest_point_idx + point_idx) % poly_rem.size()] - poly_keep[point_idx]);
-                        if (dist2 > same_distance * same_distance)
-                        {
-                            poly_rem_is_poly_keep = false;
-                            break;
-                        }
-                    }
-                    if (poly_rem_is_poly_keep)
-                    {
-                        should_be_removed = true;
+                        poly_rem_is_poly_keep = false;
                         break;
                     }
                 }
-            if (! should_be_removed)
+                if (poly_rem_is_poly_keep)
+                {
+                    should_be_removed = true;
+                    break;
+                }
+            }
+            if (!should_be_removed)
                 result.add(poly_keep);
+
         }
         return result;
     }
@@ -1432,9 +1320,9 @@
     Point min() const
     {
         Point ret = Point(POINT_MAX, POINT_MAX);
-        for (const ClipperLib::Path& polygon : paths)
-        {
-            for (Point p : polygon)
+        for(const ClipperLib::Path& polygon : paths)
+        {
+            for(Point p : polygon)
             {
                 ret.X = std::min(ret.X, p.X);
                 ret.Y = std::min(ret.Y, p.Y);
@@ -1446,9 +1334,9 @@
     Point max() const
     {
         Point ret = Point(POINT_MIN, POINT_MIN);
-        for (const ClipperLib::Path& polygon : paths)
-        {
-            for (Point p : polygon)
+        for(const ClipperLib::Path& polygon : paths)
+        {
+            for(Point p : polygon)
             {
                 ret.X = std::max(ret.X, p.X);
                 ret.Y = std::max(ret.Y, p.Y);
@@ -1459,9 +1347,9 @@
 
     void applyMatrix(const PointMatrix& matrix)
     {
-        for (unsigned int i = 0; i < paths.size(); i++)
-        {
-            for (unsigned int j = 0; j < paths[i].size(); j++)
+        for(unsigned int i=0; i<paths.size(); i++)
+        {
+            for(unsigned int j=0; j<paths[i].size(); j++)
             {
                 paths[i][j] = matrix.apply(paths[i][j]);
             }
@@ -1470,9 +1358,9 @@
 
     void applyMatrix(const Point3Matrix& matrix)
     {
-        for (unsigned int i = 0; i < paths.size(); i++)
-        {
-            for (unsigned int j = 0; j < paths[i].size(); j++)
+        for(unsigned int i=0; i<paths.size(); i++)
+        {
+            for(unsigned int j=0; j<paths[i].size(); j++)
             {
                 paths[i][j] = matrix.apply(paths[i][j]);
             }
@@ -1483,12 +1371,11 @@
 /*!
  * A single area with holes. The first polygon is the outline, while the rest are holes within this outline.
  *
- * This class has little more functionality than Polygons, but serves to show that a specific instance is ordered such that the first
- * Polygon is the outline and the rest are holes.
+ * This class has little more functionality than Polygons, but serves to show that a specific instance is ordered such that the first Polygon is the outline and the rest are holes.
  */
 class PolygonsPart : public Polygons
 {
-  public:
+public:
     PolygonRef outerPolygon()
     {
         return paths[0];
@@ -1508,16 +1395,13 @@
 };
 
 /*!
- * Extension of vector<vector<unsigned int>> which is similar to a vector of PolygonParts, except the base of the container is indices to
- * polygons into the original Polygons, instead of the polygons themselves
+ * Extension of vector<vector<unsigned int>> which is similar to a vector of PolygonParts, except the base of the container is indices to polygons into the original Polygons, instead of the polygons themselves
  */
 class PartsView : public std::vector<std::vector<unsigned int>>
 {
-  public:
+public:
     Polygons& polygons;
-    PartsView(Polygons& polygons) : polygons(polygons)
-    {
-    }
+    PartsView(Polygons& polygons) : polygons(polygons) { }
     /*!
      * Get the index of the PolygonsPart of which the polygon with index \p poly_idx is part.
      *
@@ -1543,6 +1427,6 @@
     PolygonsPart assemblePart(unsigned int part_idx) const;
 };
 
-} // namespace cura
-
-#endif // UTILS_POLYGON_H+}//namespace cura
+
+#endif//UTILS_POLYGON_H