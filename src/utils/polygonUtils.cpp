--- conflicted
+++ resolved
@@ -1504,8 +1504,6 @@
     return unionManySmall(a).unionPolygons(unionManySmall(b));
 }
 
-<<<<<<< HEAD
-=======
 Polygons PolygonUtils::clipPolygonWithAABB(const Polygons& src, const AABB& aabb)
 {
     Polygons out;
@@ -1572,5 +1570,4 @@
     return out;
 }
 
->>>>>>> 20829bc9
 } // namespace cura