--- conflicted
+++ resolved
@@ -306,7 +306,6 @@
     return ret;
 }
 
-<<<<<<< HEAD
 void PolygonRef::removeColinearEdges(const AngleRadians max_deviation_angle)
 {
     // TODO: Can be made more efficient (for example, use pointer-types for process-/skip-indices, so we can swap them without copy).
@@ -378,10 +377,6 @@
     }
     while (num_removed_in_iteration > 0);
 }
-=======
-
-
->>>>>>> e4acd35c
 
 void PolygonRef::simplify(const coord_t smallest_line_segment_squared, const coord_t allowed_error_distance_squared)
 {
