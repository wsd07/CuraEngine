//Copyright (c) 2021 Ultimaker B.V.
//CuraEngine is released under the terms of the AGPLv3 or higher.

#include <cmath> // std::ceil

#include "Application.h" //To get settings.
#include "Slice.h"
#include "ExtruderTrain.h"
#include "skin.h"
#include "infill.h"
#include "sliceDataStorage.h"
#include "settings/EnumSettings.h" //For EFillMethod.
#include "settings/types/Angle.h" //For the infill support angle.
#include "settings/types/Ratio.h"
#include "utils/math.h"
#include "utils/polygonUtils.h"
#include "WallToolPaths.h"

#define MIN_AREA_SIZE (0.4 * 0.4)

namespace cura
{

coord_t SkinInfillAreaComputation::getSkinLineWidth(const SliceMeshStorage& mesh, const LayerIndex& layer_nr)
{
    coord_t skin_line_width = mesh.settings.get<coord_t>("skin_line_width");
    if (layer_nr == 0)
    {
        const ExtruderTrain& train_skin = mesh.settings.get<ExtruderTrain&>("top_bottom_extruder_nr");
        skin_line_width *= train_skin.settings.get<Ratio>("initial_layer_line_width_factor");
    }
    return skin_line_width;
}

SkinInfillAreaComputation::SkinInfillAreaComputation(const LayerIndex& layer_nr, SliceMeshStorage& mesh, bool process_infill)
: layer_nr(layer_nr)
, mesh(mesh)
, bottom_layer_count(mesh.settings.get<size_t>("bottom_layers"))
, initial_bottom_layer_count(mesh.settings.get<size_t>("initial_bottom_layers"))
, top_layer_count(mesh.settings.get<size_t>("top_layers"))
, skin_line_width(getSkinLineWidth(mesh, layer_nr))
, no_small_gaps_heuristic(mesh.settings.get<bool>("skin_no_small_gaps_heuristic"))
, process_infill(process_infill)
, top_skin_preshrink(mesh.settings.get<coord_t>("top_skin_preshrink"))
, bottom_skin_preshrink(mesh.settings.get<coord_t>("bottom_skin_preshrink"))
, top_skin_expand_distance(mesh.settings.get<coord_t>("top_skin_expand_distance"))
, bottom_skin_expand_distance(mesh.settings.get<coord_t>("bottom_skin_expand_distance"))
{
}

/*
 * This function is executed in a parallel region based on layer_nr.
 * When modifying make sure any changes does not introduce data races.
 *
 * this function may only read/write the skin and infill from the *current* layer.
 */
Polygons SkinInfillAreaComputation::getOutlineOnLayer(const SliceLayerPart& part_here, const LayerIndex layer2_nr)
{
    Polygons result;
    if (layer2_nr >= static_cast<int>(mesh.layers.size()))
    {
        return result;
    }
    const SliceLayer& layer2 = mesh.layers[layer2_nr];
    for (const SliceLayerPart& part2 : layer2.parts)
    {
        if (part_here.boundaryBox.hit(part2.boundaryBox))
        {
            result.add(part2.outline);
        }
    }
    return result;
}

/*
 * This function is executed in a parallel region based on layer_nr.
 * When modifying make sure any changes does not introduce data races.
 *
 * generateSkinAreas reads data from mesh.layers.parts[*].insets and writes to mesh.layers[n].parts[*].skin_parts
 * generateSkinInsets only read/writes the skin_parts from the current layer.
 *
 * generateSkins therefore reads (depends on) data from mesh.layers[*].parts[*].insets and writes mesh.layers[n].parts[*].skin_parts
 */
void SkinInfillAreaComputation::generateSkinsAndInfill()
{
    generateSkinAndInfillAreas();

    SliceLayer* layer = &mesh.layers[layer_nr];
    for (unsigned int part_nr = 0; part_nr < layer->parts.size(); part_nr++)
    {
        SliceLayerPart& part = layer->parts[part_nr];

        generateRoofing(part);

        generateTopAndBottomMostSkinSurfaces(part);
    }
}

/*
 * This function is executed in a parallel region based on layer_nr.
 * When modifying make sure any changes does not introduce data races.
 *
 * generateSkinAreas reads data from mesh.layers[*].parts[*].insets and writes to mesh.layers[n].parts[*].skin_parts
 */
void SkinInfillAreaComputation::generateSkinAndInfillAreas()
{
    SliceLayer& layer = mesh.layers[layer_nr];

    if (!process_infill && bottom_layer_count == 0 && top_layer_count == 0)
    {
        return;
    }

    for(SliceLayerPart& part : layer.parts)
    {
        generateSkinAndInfillAreas(part);
    }
}

/*
 * This function is executed in a parallel region based on layer_nr.
 * When modifying make sure any changes does not introduce data races.
 *
 * generateSkinAreas reads data from mesh.layers[*].parts[*].insets and writes to mesh.layers[n].parts[*].skin_parts
 */
void SkinInfillAreaComputation::generateSkinAndInfillAreas(SliceLayerPart& part)
{
    //Make a copy of the outline which we later intersect and union with the resized skins to ensure the resized skin isn't too large or removed completely.
    Polygons top_skin;
    if (top_layer_count > 0)
    {
        top_skin = Polygons(part.inner_area);
    }
    Polygons bottom_skin;
    if (bottom_layer_count > 0 || layer_nr < LayerIndex(initial_bottom_layer_count))
    {
        bottom_skin = Polygons(part.inner_area);
    }

    calculateBottomSkin(part, bottom_skin);
    calculateTopSkin(part, top_skin);

    applySkinExpansion(part.inner_area, top_skin, bottom_skin);

    //Now combine the resized top skin and bottom skin.
    Polygons skin = top_skin.unionPolygons(bottom_skin);

    skin.removeSmallAreas(MIN_AREA_SIZE);

    if (process_infill)
    { // process infill when infill density > 0
        // or when other infill meshes want to modify this infill
        generateInfill(part, skin);
    }

    for (PolygonsPart& skin_area_part : skin.splitIntoParts())
    {
        part.skin_parts.emplace_back();
        part.skin_parts.back().outline = skin_area_part;
    }
}

/*
 * This function is executed in a parallel region based on layer_nr.
 * When modifying make sure any changes does not introduce data races.
 *
 * this function may only read/write the skin and infill from the *current* layer.
 */
void SkinInfillAreaComputation::calculateBottomSkin(const SliceLayerPart& part, Polygons& downskin)
{
    if (bottom_layer_count == 0 && initial_bottom_layer_count == 0)
    {
        return; // downskin remains empty
    }
    if (layer_nr < LayerIndex(initial_bottom_layer_count))
    {
        return; // don't subtract anything form the downskin
    }
    LayerIndex bottom_check_start_layer_idx = std::max(LayerIndex(0), layer_nr - bottom_layer_count);
    Polygons not_air = getOutlineOnLayer(part, bottom_check_start_layer_idx);
    if (!no_small_gaps_heuristic)
    {
        for (int downskin_layer_nr = bottom_check_start_layer_idx + 1; downskin_layer_nr < layer_nr; downskin_layer_nr++)
        {
            not_air = not_air.intersection(getOutlineOnLayer(part, downskin_layer_nr));
        }
    }
    const double min_infill_area = mesh.settings.get<double>("min_infill_area");
    if (min_infill_area > 0.0)
    {
        not_air.removeSmallAreas(min_infill_area);
    }
    downskin = downskin.difference(not_air); // skin overlaps with the walls
}

void SkinInfillAreaComputation::calculateTopSkin(const SliceLayerPart& part, Polygons& upskin)
{
    if(layer_nr > LayerIndex(mesh.layers.size()) - top_layer_count || top_layer_count <= 0)
    {
        //If we're in the very top layers (less than top_layer_count from the top of the mesh) everything will be top skin anyway, so no need to generate infill. Just take the original inner contour.
        //If top_layer_count is 0, no need to calculate anything either.
        return;
    }

    Polygons not_air = getOutlineOnLayer(part, layer_nr + top_layer_count);
    if (!no_small_gaps_heuristic)
    {
        for (int upskin_layer_nr = layer_nr + 1; upskin_layer_nr < layer_nr + top_layer_count; upskin_layer_nr++)
        {
            not_air = not_air.intersection(getOutlineOnLayer(part, upskin_layer_nr));
        }
    }

    const double min_infill_area = mesh.settings.get<double>("min_infill_area");
    if (min_infill_area > 0.0)
    {
        not_air.removeSmallAreas(min_infill_area);
    }

    upskin = upskin.difference(not_air); // skin overlaps with the walls
}

/*
 * This function is executed in a parallel region based on layer_nr.
 * When modifying make sure any changes does not introduce data races.
 *
 * this function may only read/write the skin and infill from the *current* layer.
 */
void SkinInfillAreaComputation::applySkinExpansion(const Polygons& original_outline, Polygons& upskin, Polygons& downskin)
{
    const coord_t min_width = mesh.settings.get<coord_t>("min_skin_width_for_expansion") / 2;

    // Expand some areas of the skin for Skin Expand Distance.
    if(min_width > 0)
    {
        // This performs an opening operation by first insetting by the minimum width, then offsetting with the same width.
        // The expansion is only applied to that opened shape.
        if(bottom_skin_expand_distance != 0)
        {
            const Polygons expanded = downskin.offset(-min_width).offset(min_width + bottom_skin_expand_distance);
            // And then re-joined with the original part that was not offset, to retain parts smaller than min_width.
            downskin = downskin.unionPolygons(expanded);
        }
        if(top_skin_expand_distance != 0)
        {
            const Polygons expanded = upskin.offset(-min_width).offset(min_width + top_skin_expand_distance);
            upskin = upskin.unionPolygons(expanded);
        }
    }
    else // No need to pay attention to minimum width. Just expand.
    {
        if(bottom_skin_expand_distance != 0)
        {
            downskin = downskin.offset(bottom_skin_expand_distance);
        }
        if(top_skin_expand_distance != 0)
        {
            upskin = upskin.offset(top_skin_expand_distance);
        }
    }

    bool should_bottom_be_clipped = bottom_skin_expand_distance > 0;
    bool should_top_be_clipped = top_skin_expand_distance > 0;

    // Remove thin pieces of support for Skin Removal Width.
    if(bottom_skin_preshrink > 0 || (min_width == 0 && bottom_skin_expand_distance != 0))
    {
        downskin = downskin.offset(-bottom_skin_preshrink / 2, ClipperLib::jtRound).offset(bottom_skin_preshrink / 2, ClipperLib::jtRound);
        should_bottom_be_clipped = true;  // Rounding errors can lead to propagation of errors. This could mean that skin goes beyond the original outline
    }
    if(top_skin_preshrink > 0 || (min_width == 0 && top_skin_expand_distance != 0))
    {
        upskin = upskin.offset(-top_skin_preshrink / 2, ClipperLib::jtRound).offset(top_skin_preshrink / 2, ClipperLib::jtRound);
        should_top_be_clipped = true;  // Rounding errors can lead to propagation of errors. This could mean that skin goes beyond the original outline
    }

    if(should_bottom_be_clipped)
    {
        downskin = downskin.intersection(original_outline);
    }
    if(should_top_be_clipped)
    {
        upskin = upskin.intersection(original_outline);
    }
}

/*
 * This function is executed in a parallel region based on layer_nr.
 * When modifying make sure any changes does not introduce data races.
 *
 * generateInfill read mesh.layers[n].parts[*].{insets,skin_parts,boundingBox} and write mesh.layers[n].parts[*].infill_area
 */
void SkinInfillAreaComputation::generateInfill(SliceLayerPart& part, const Polygons& skin)
{
    part.infill_area = part.inner_area.difference(skin); //Generate infill everywhere where there wasn't any skin.
    part.infill_area.removeSmallAreas(MIN_AREA_SIZE);
}

/*
 * This function is executed in a parallel region based on layer_nr.
 * When modifying make sure any changes does not introduce data races.
 *
 * this function may only read/write the skin and infill from the *current* layer.
 */
void SkinInfillAreaComputation::generateRoofing(SliceLayerPart& part)
{
    const size_t roofing_layer_count = std::min(mesh.settings.get<size_t>("roofing_layer_count"), mesh.settings.get<size_t>("top_layers"));

    for(SkinPart& skin_part : part.skin_parts)
    {
<<<<<<< HEAD
        Polygons no_air_above = generateNoAirAbove(part, roofing_layer_count);
        skin_part.roofing_fill = skin_part.inner_infill.difference(no_air_above);
        skin_part.inner_infill = skin_part.inner_infill.intersection(no_air_above);

        // Insets are NOT generated for any layer if the top/bottom pattern is concentric.
        // In this case, we still want to generate insets for the roofing layers based on the extra skin wall count,
        // if the roofing pattern is not concentric.
        if (!skin_part.roofing_fill.empty()
            && layer_nr > 0
            && mesh.settings.get<EFillMethod>("roofing_pattern") != EFillMethod::CONCENTRIC
            && mesh.settings.get<EFillMethod>("top_bottom_pattern") == EFillMethod::CONCENTRIC)
=======
        if(roofing_layer_count > 0)
>>>>>>> dfbcaf99
        {
            Polygons no_air_above = generateNoAirAbove(part);
            skin_part.roofing_fill = skin_part.outline.difference(no_air_above);
            skin_part.skin_fill = skin_part.outline.intersection(no_air_above);
            const bool concentric_skinfill_pattern =
                   mesh.settings.get<EFillMethod>("roofing_pattern") == EFillMethod::CONCENTRIC
                && mesh.settings.get<EFillMethod>("top_bottom_pattern") != EFillMethod::CONCENTRIC;

            // If the pattern is concentric, ONLY use insets.
            // In this case, we still want to generate skinfill for the roofing layers,
            // but only if the roofing pattern is not concentric.
            if(!skin_part.roofing_fill.empty() && layer_nr > 0)
            {
                // Regenerate the no_air_above, and recalculate the inner and roofing infills,
                // taking into account the extra skin wall count (only for the roofing layers).
                if(!concentric_skinfill_pattern)
                {
                    regenerateRoofingFillAndInnerInfill(part, skin_part);
                }
            }
            // On the contrary, unwanted insets are generated for roofing layers because of the non-concentric top/bottom pattern.
            // In such cases we want to clear the skin insets first and then regenerate the proper roofing fill and inner infill
            // in the concentric roofing_pattern.
            else if(!skin_part.roofing_fill.empty() && skin_part.skin_fill.empty() && layer_nr > 0 && concentric_skinfill_pattern)
            {
                // Clear the skin insets for the roofing layers and regenerate the roofing fill and inner infill without taking into
                // account the Extra Skin Wall Count.
                skin_part.inset_paths.clear();
                regenerateRoofingFillAndInnerInfill(part, skin_part);
            }
        }
        else
        {
            skin_part.skin_fill = skin_part.outline;
        }
    }
}

/*
 * This function is executed in a parallel region based on layer_nr.
 * When modifying make sure any changes does not introduce data races.
 *
 * this function may only read the skin and infill from the *current* layer.
 */
Polygons SkinInfillAreaComputation::generateNoAirAbove(SliceLayerPart& part, size_t roofing_layer_count)
{
<<<<<<< HEAD
    const size_t wall_idx = std::min(size_t(2), mesh.settings.get<size_t>("wall_line_count"));
=======
    const size_t roofing_layer_count = std::min(mesh.settings.get<size_t>("roofing_layer_count"), mesh.settings.get<size_t>("top_layers"));
>>>>>>> dfbcaf99

    Polygons no_air_above = getOutlineOnLayer(part, layer_nr + roofing_layer_count);
    if (!no_small_gaps_heuristic)
    {
        for (int layer_nr_above = layer_nr + 1; layer_nr_above < layer_nr + roofing_layer_count; layer_nr_above++)
        {
            Polygons outlines_above = getOutlineOnLayer(part, layer_nr_above);
            no_air_above = no_air_above.intersection(outlines_above);
        }
    }
    if (layer_nr > 0)
    {
        // if the skin has air below it then cutting it into regions could cause a region
        // to be wholely or partly above air and it may not be printable so restrict
        // the regions that have air above (the visible regions) to not include any area that
        // has air below (fixes https://github.com/Ultimaker/Cura/issues/2656)

        // set air_below to the skin area for the current layer that has air below it
        Polygons air_below = getOutlineOnLayer(part, layer_nr).difference(getOutlineOnLayer(part, layer_nr - 1));

        if (!air_below.empty())
        {
            // add the polygons that have air below to the no air above polygons
            no_air_above = no_air_above.unionPolygons(air_below);
        }
    }
    return no_air_above;
}

/*
 * This function is executed in a parallel region based on layer_nr.
 * When modifying make sure any changes does not introduce data races.
 *
 * this function may only read the skin and infill from the *current* layer.
 */
    Polygons SkinInfillAreaComputation::generateNoAirBelow(SliceLayerPart& part, size_t flooring_layer_count)
    {
        if (layer_nr < flooring_layer_count)
        {
            return {};
        }
        constexpr size_t min_wall_line_count = 2;
        const size_t wall_idx = std::min(min_wall_line_count, mesh.settings.get<size_t>("wall_line_count"));
        const int lowest_flooring_layer = layer_nr - flooring_layer_count;
        Polygons no_air_below = getWalls(part, lowest_flooring_layer, wall_idx);

        if (!no_small_gaps_heuristic)
        {
            const int next_lowest_flooring_layer = lowest_flooring_layer + 1;
            for (int layer_nr_below = next_lowest_flooring_layer; layer_nr_below < layer_nr; layer_nr_below++)
            {
                Polygons outlines_below = getWalls(part, layer_nr_below, wall_idx);
                no_air_below = no_air_below.intersection(outlines_below);
            }
        }
        return no_air_below;
    }

/*
 * This function is executed in a parallel region based on layer_nr.
 * When modifying make sure any changes does not introduce data races.
 *
 * this function may only read/write the skin and infill from the *current* layer.
 */
void SkinInfillAreaComputation::regenerateRoofingFillAndInnerInfill(SliceLayerPart& part, SkinPart& skin_part)
{
<<<<<<< HEAD
    const size_t roofing_layer_count = std::min(mesh.settings.get<size_t>("roofing_layer_count"), mesh.settings.get<size_t>("top_layers"));

    generateInnerSkinInfill(skin_part);
    Polygons no_air_above = generateNoAirAbove(part, roofing_layer_count);
    skin_part.roofing_fill = skin_part.inner_infill.difference(no_air_above);
    skin_part.inner_infill = skin_part.inner_infill.intersection(no_air_above);
=======
    Polygons no_air_above = generateNoAirAbove(part);
    skin_part.roofing_fill = skin_part.outline.difference(no_air_above);
    skin_part.skin_fill = skin_part.outline.intersection(no_air_above);
>>>>>>> dfbcaf99
}

void SkinInfillAreaComputation::generateInfillSupport(SliceMeshStorage& mesh)
{
    const coord_t layer_height = mesh.settings.get<coord_t>("layer_height");
    const AngleRadians support_angle = mesh.settings.get<AngleRadians>("infill_support_angle");
    const double tan_angle = tan(support_angle) - 0.01;  //The X/Y component of the support angle. 0.01 to make 90 degrees work too.
    const coord_t max_dist_from_lower_layer = tan_angle * layer_height; //Maximum horizontal distance that can be bridged.

    for (int layer_idx = mesh.layers.size() - 2; layer_idx >= 0; layer_idx--)
    {
        SliceLayer& layer = mesh.layers[layer_idx];
        SliceLayer& layer_above = mesh.layers[layer_idx + 1];

        Polygons inside_above;
        Polygons infill_above;
        for (SliceLayerPart& part_above : layer_above.parts)
        {
            inside_above.add(part_above.infill_area);
            infill_above.add(part_above.getOwnInfillArea());
        }

        for (SliceLayerPart& part : layer.parts)
        {
            const Polygons& infill_area = part.infill_area;
            if (infill_area.empty())
            {
                continue;
            }

            const Polygons unsupported = infill_area.offset(-max_dist_from_lower_layer);
            const Polygons basic_overhang = unsupported.difference(inside_above);
            const Polygons overhang_extented = basic_overhang.offset(max_dist_from_lower_layer + 50); // +50 for easier joining with support from layer above
            const Polygons full_overhang = overhang_extented.difference(inside_above);
            const Polygons infill_support = infill_above.unionPolygons(full_overhang);

            part.infill_area_own = infill_support.intersection(part.getOwnInfillArea());
        }
    }
}

void SkinInfillAreaComputation::generateGradualInfill(SliceMeshStorage& mesh)
{
    // no early-out for this function; it needs to initialize the [infill_area_per_combine_per_density]
    float layer_skip_count = 8; // skip every so many layers as to ignore small gaps in the model making computation more easy
    if (!mesh.settings.get<bool>("skin_no_small_gaps_heuristic"))
    {
        layer_skip_count = 1;
    }
    const coord_t gradual_infill_step_height = mesh.settings.get<coord_t>("gradual_infill_step_height");
    const size_t gradual_infill_step_layer_count = round_divide(gradual_infill_step_height, mesh.settings.get<coord_t>("layer_height")); // The difference in layer count between consecutive density infill areas

    // make gradual_infill_step_height divisible by layer_skip_count
    float n_skip_steps_per_gradual_step = std::max(1.0f, std::ceil(gradual_infill_step_layer_count / layer_skip_count)); // only decrease layer_skip_count to make it a divisor of gradual_infill_step_layer_count
    layer_skip_count = gradual_infill_step_layer_count / n_skip_steps_per_gradual_step;
    const size_t max_infill_steps = mesh.settings.get<size_t>("gradual_infill_steps");

    const LayerIndex min_layer = mesh.settings.get<size_t>("initial_bottom_layers");
    const LayerIndex max_layer = mesh.layers.size() - 1 - mesh.settings.get<size_t>("top_layers");

    const auto infill_wall_count = mesh.settings.get<size_t>("infill_wall_line_count");
    const auto infill_wall_width = mesh.settings.get<coord_t>("infill_line_width");
    const auto infill_overlap = mesh.settings.get<coord_t>("infill_overlap_mm");
    for (LayerIndex layer_idx = 0; layer_idx < static_cast<LayerIndex>(mesh.layers.size()); layer_idx++)
    { // loop also over layers which don't contain infill cause of bottom_ and top_layer to initialize their infill_area_per_combine_per_density
        SliceLayer& layer = mesh.layers[layer_idx];

        for (SliceLayerPart& part : layer.parts)
        {
            assert((part.infill_area_per_combine_per_density.empty() && "infill_area_per_combine_per_density is supposed to be uninitialized"));

            const Polygons& infill_area = Infill::generateWallToolPaths(part.infill_wall_toolpaths, part.getOwnInfillArea(), infill_wall_count, infill_wall_width, infill_overlap, mesh.settings);

            if (infill_area.empty() || layer_idx < min_layer || layer_idx > max_layer)
            { // initialize infill_area_per_combine_per_density empty
                part.infill_area_per_combine_per_density.emplace_back(); // create a new infill_area_per_combine
                part.infill_area_per_combine_per_density.back().emplace_back(); // put empty infill area in the newly constructed infill_area_per_combine
                // note: no need to copy part.infill_area, cause it's the empty vector anyway
                continue;
            }
            Polygons less_dense_infill = infill_area; // one step less dense with each infill_step
            for (size_t infill_step = 0; infill_step < max_infill_steps; infill_step++)
            {
                LayerIndex min_layer = layer_idx + infill_step * gradual_infill_step_layer_count + static_cast<size_t>(layer_skip_count);
                LayerIndex max_layer = layer_idx + (infill_step + 1) * gradual_infill_step_layer_count;

                for (float upper_layer_idx = min_layer; upper_layer_idx <= max_layer; upper_layer_idx += layer_skip_count)
                {
                    if (upper_layer_idx >= mesh.layers.size())
                    {
                        less_dense_infill.clear();
                        break;
                    }
                    const SliceLayer& upper_layer = mesh.layers[static_cast<size_t>(upper_layer_idx)];
                    Polygons relevent_upper_polygons;
                    for (const SliceLayerPart& upper_layer_part : upper_layer.parts)
                    {
                        if (!upper_layer_part.boundaryBox.hit(part.boundaryBox))
                        {
                            continue;
                        }
                        relevent_upper_polygons.add(upper_layer_part.getOwnInfillArea());
                    }
                    less_dense_infill = less_dense_infill.intersection(relevent_upper_polygons);
                }
                if (less_dense_infill.empty())
                {
                    break;
                }
                // add new infill_area_per_combine for the current density
                part.infill_area_per_combine_per_density.emplace_back();
                std::vector<Polygons>& infill_area_per_combine_current_density = part.infill_area_per_combine_per_density.back();
                const Polygons more_dense_infill = infill_area.difference(less_dense_infill);
                infill_area_per_combine_current_density.push_back(more_dense_infill);
            }
            part.infill_area_per_combine_per_density.emplace_back();
            std::vector<Polygons>& infill_area_per_combine_current_density = part.infill_area_per_combine_per_density.back();
            infill_area_per_combine_current_density.push_back(infill_area);
            part.infill_area_own = std::nullopt; // clear infill_area_own, it's not needed any more.
            assert(!part.infill_area_per_combine_per_density.empty() && "infill_area_per_combine_per_density is now initialized");
        }
    }
}

void SkinInfillAreaComputation::combineInfillLayers(SliceMeshStorage& mesh)
{
    if (mesh.layers.empty() || mesh.layers.size() - 1 < static_cast<size_t>(mesh.settings.get<size_t>("top_layers")) || mesh.settings.get<coord_t>("infill_line_distance") == 0) //No infill is even generated.
    {
        return;
    }

    const coord_t layer_height = mesh.settings.get<coord_t>("layer_height");
    const size_t amount = std::max(1U, round_divide(mesh.settings.get<coord_t>("infill_sparse_thickness"), std::max(layer_height, coord_t(1)))); //How many infill layers to combine to obtain the requested sparse thickness.
    if(amount <= 1) //If we must combine 1 layer, nothing needs to be combined. Combining 0 layers is invalid.
    {
        return;
    }

    /* We need to round down the layer index we start at to the nearest
    divisible index. Otherwise we get some parts that have infill at divisible
    layers and some at non-divisible layers. Those layers would then miss each
    other. */
    size_t bottom_most_layers = mesh.settings.get<size_t>("initial_bottom_layers");
    LayerIndex min_layer = static_cast<LayerIndex>(bottom_most_layers + amount) - 1;
    min_layer -= min_layer % amount; //Round upwards to the nearest layer divisible by infill_sparse_combine.
    LayerIndex max_layer = static_cast<LayerIndex>(mesh.layers.size()) - 1 - mesh.settings.get<size_t>("top_layers");
    max_layer -= max_layer % amount; //Round downwards to the nearest layer divisible by infill_sparse_combine.
    for(LayerIndex layer_idx = min_layer; layer_idx <= max_layer; layer_idx += amount) //Skip every few layers, but extrude more.
    {
        SliceLayer* layer = &mesh.layers[layer_idx];
        for(size_t combine_count_here = 1; combine_count_here < amount; combine_count_here++)
        {
            if(layer_idx < static_cast<LayerIndex>(combine_count_here))
            {
                break;
            }

            LayerIndex lower_layer_idx = layer_idx - combine_count_here;
            if (lower_layer_idx < min_layer)
            {
                break;
            }
            SliceLayer* lower_layer = &mesh.layers[lower_layer_idx];
            for (SliceLayerPart& part : layer->parts)
            {
                for (unsigned int density_idx = 0; density_idx < part.infill_area_per_combine_per_density.size(); density_idx++)
                { // go over each density of gradual infill (these density areas overlap!)
                    std::vector<Polygons>& infill_area_per_combine = part.infill_area_per_combine_per_density[density_idx];
                    Polygons result;
                    for (SliceLayerPart& lower_layer_part : lower_layer->parts)
                    {
                        if (part.boundaryBox.hit(lower_layer_part.boundaryBox))
                        {

                            Polygons intersection = infill_area_per_combine[combine_count_here - 1].intersection(lower_layer_part.infill_area).offset(-200).offset(200);
                            result.add(intersection); // add area to be thickened
                            infill_area_per_combine[combine_count_here - 1] = infill_area_per_combine[combine_count_here - 1].difference(intersection); // remove thickened area from less thick layer here
                            unsigned int max_lower_density_idx = density_idx;
                            // Generally: remove only from *same density* areas on layer below
                            // If there are no same density areas, then it's ok to print them anyway
                            // Don't remove other density areas
                            if (density_idx == part.infill_area_per_combine_per_density.size() - 1)
                            {
                                // For the most dense areas on a given layer the density of that area is doubled.
                                // This means that - if the lower layer has more densities -
                                // all those lower density lines are included in the most dense of this layer.
                                // We therefore compare the most dense are on this layer with all densities
                                // of the lower layer with the same or higher density index
                                max_lower_density_idx = lower_layer_part.infill_area_per_combine_per_density.size() - 1;
                            }
                            for (size_t lower_density_idx = density_idx; lower_density_idx <= max_lower_density_idx && lower_density_idx < lower_layer_part.infill_area_per_combine_per_density.size(); lower_density_idx++)
                            {
                                std::vector<Polygons>& lower_infill_area_per_combine = lower_layer_part.infill_area_per_combine_per_density[lower_density_idx];
                                lower_infill_area_per_combine[0] = lower_infill_area_per_combine[0].difference(intersection); // remove thickened area from lower (single thickness) layer
                            }
                        }
                    }

                    infill_area_per_combine.push_back(result);
                }
            }
        }
    }
}

/*
 * This function is executed in a parallel region based on layer_nr.
 * When modifying make sure any changes does not introduce data races.
 *
 * this function may only read/write the skin and infill from the *current* layer.
 */

void SkinInfillAreaComputation::generateTopAndBottomMostSkinSurfaces(SliceLayerPart &part) {

    for (SkinPart& skin_part : part.skin_parts) {
        Polygons no_air_above = generateNoAirAbove(part, 1);
        skin_part.top_most_surface_fill = skin_part.inner_infill.difference(no_air_above);

        Polygons no_air_below = generateNoAirBelow(part, 1);
        skin_part.bottom_most_surface_fill = skin_part.inner_infill.difference(no_air_below);
    }
}


}//namespace cura<|MERGE_RESOLUTION|>--- conflicted
+++ resolved
@@ -308,10 +308,9 @@
 
     for(SkinPart& skin_part : part.skin_parts)
     {
-<<<<<<< HEAD
         Polygons no_air_above = generateNoAirAbove(part, roofing_layer_count);
-        skin_part.roofing_fill = skin_part.inner_infill.difference(no_air_above);
-        skin_part.inner_infill = skin_part.inner_infill.intersection(no_air_above);
+        skin_part.roofing_fill = skin_part.skin_fill.difference(no_air_above);
+        skin_part.skin_fill = skin_part.skin_fill.intersection(no_air_above);
 
         // Insets are NOT generated for any layer if the top/bottom pattern is concentric.
         // In this case, we still want to generate insets for the roofing layers based on the extra skin wall count,
@@ -320,11 +319,8 @@
             && layer_nr > 0
             && mesh.settings.get<EFillMethod>("roofing_pattern") != EFillMethod::CONCENTRIC
             && mesh.settings.get<EFillMethod>("top_bottom_pattern") == EFillMethod::CONCENTRIC)
-=======
-        if(roofing_layer_count > 0)
->>>>>>> dfbcaf99
-        {
-            Polygons no_air_above = generateNoAirAbove(part);
+        {
+            Polygons no_air_above = generateNoAirAbove(part, roofing_layer_count);
             skin_part.roofing_fill = skin_part.outline.difference(no_air_above);
             skin_part.skin_fill = skin_part.outline.intersection(no_air_above);
             const bool concentric_skinfill_pattern =
@@ -369,11 +365,7 @@
  */
 Polygons SkinInfillAreaComputation::generateNoAirAbove(SliceLayerPart& part, size_t roofing_layer_count)
 {
-<<<<<<< HEAD
     const size_t wall_idx = std::min(size_t(2), mesh.settings.get<size_t>("wall_line_count"));
-=======
-    const size_t roofing_layer_count = std::min(mesh.settings.get<size_t>("roofing_layer_count"), mesh.settings.get<size_t>("top_layers"));
->>>>>>> dfbcaf99
 
     Polygons no_air_above = getOutlineOnLayer(part, layer_nr + roofing_layer_count);
     if (!no_small_gaps_heuristic)
@@ -416,16 +408,15 @@
             return {};
         }
         constexpr size_t min_wall_line_count = 2;
-        const size_t wall_idx = std::min(min_wall_line_count, mesh.settings.get<size_t>("wall_line_count"));
         const int lowest_flooring_layer = layer_nr - flooring_layer_count;
-        Polygons no_air_below = getWalls(part, lowest_flooring_layer, wall_idx);
+        Polygons no_air_below = getOutlineOnLayer(part, lowest_flooring_layer);
 
         if (!no_small_gaps_heuristic)
         {
             const int next_lowest_flooring_layer = lowest_flooring_layer + 1;
             for (int layer_nr_below = next_lowest_flooring_layer; layer_nr_below < layer_nr; layer_nr_below++)
             {
-                Polygons outlines_below = getWalls(part, layer_nr_below, wall_idx);
+                Polygons outlines_below = getOutlineOnLayer(part, layer_nr_below);
                 no_air_below = no_air_below.intersection(outlines_below);
             }
         }
@@ -440,18 +431,11 @@
  */
 void SkinInfillAreaComputation::regenerateRoofingFillAndInnerInfill(SliceLayerPart& part, SkinPart& skin_part)
 {
-<<<<<<< HEAD
     const size_t roofing_layer_count = std::min(mesh.settings.get<size_t>("roofing_layer_count"), mesh.settings.get<size_t>("top_layers"));
 
-    generateInnerSkinInfill(skin_part);
     Polygons no_air_above = generateNoAirAbove(part, roofing_layer_count);
-    skin_part.roofing_fill = skin_part.inner_infill.difference(no_air_above);
-    skin_part.inner_infill = skin_part.inner_infill.intersection(no_air_above);
-=======
-    Polygons no_air_above = generateNoAirAbove(part);
     skin_part.roofing_fill = skin_part.outline.difference(no_air_above);
     skin_part.skin_fill = skin_part.outline.intersection(no_air_above);
->>>>>>> dfbcaf99
 }
 
 void SkinInfillAreaComputation::generateInfillSupport(SliceMeshStorage& mesh)
@@ -668,10 +652,10 @@
 
     for (SkinPart& skin_part : part.skin_parts) {
         Polygons no_air_above = generateNoAirAbove(part, 1);
-        skin_part.top_most_surface_fill = skin_part.inner_infill.difference(no_air_above);
+        skin_part.top_most_surface_fill = skin_part.skin_fill.difference(no_air_above);
 
         Polygons no_air_below = generateNoAirBelow(part, 1);
-        skin_part.bottom_most_surface_fill = skin_part.inner_infill.difference(no_air_below);
+        skin_part.bottom_most_surface_fill = skin_part.skin_fill.difference(no_air_below);
     }
 }
 
