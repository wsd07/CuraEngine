--- conflicted
+++ resolved
@@ -465,11 +465,7 @@
         {
             assert((part.infill_area_per_combine_per_density.empty() && "infill_area_per_combine_per_density is supposed to be uninitialized"));
 
-<<<<<<< HEAD
-            const Polygons& infill_area = Infill::generateWalltoolpaths(part.infill_wall_toolpaths, part.getOwnInfillArea(), infill_wall_count, infill_wall_width, infill_overlap,  mesh.settings);
-=======
             const Polygons& infill_area = Infill::generateWallToolPaths(part.infill_wall_toolpaths, part.getOwnInfillArea(), infill_wall_count, infill_wall_width, infill_overlap, mesh.settings);
->>>>>>> fa43e84f
 
             if (infill_area.empty() || layer_idx < min_layer || layer_idx > max_layer)
             { // initialize infill_area_per_combine_per_density empty
