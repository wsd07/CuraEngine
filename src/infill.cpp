//Copyright (c) 2022 Ultimaker B.V.
//CuraEngine is released under the terms of the AGPLv3 or higher.

#include <algorithm> //For std::sort.
#include <functional>
#include <unordered_set>

#include "WallToolPaths.h"
#include "infill.h"
#include "infill/GyroidInfill.h"
#include "infill/ImageBasedDensityProvider.h"
#include "infill/NoZigZagConnectorProcessor.h"
#include "infill/LightningGenerator.h"
#include "infill/SierpinskiFill.h"
#include "infill/SierpinskiFillProvider.h"
#include "infill/SubDivCube.h"
#include "infill/UniformDensityProvider.h"
#include "sliceDataStorage.h"
#include "utils/PolygonConnector.h"
#include "utils/PolylineStitcher.h"
#include "utils/UnionFind.h"
#include "utils/logoutput.h"
#include "utils/polygonUtils.h"

/*!
 * Function which returns the scanline_idx for a given x coordinate
 *
 * For negative \p x this is different from simple division.
 *
 * \warning \p line_width is assumed to be positive
 *
 * \param x the point to get the scansegment index for
 * \param line_width the width of the scan segments
 */
static inline int computeScanSegmentIdx(int x, int line_width)
{
    if (x < 0)
    {
        return (x + 1) / line_width - 1;
        // - 1 because -1 belongs to scansegment -1
        // + 1 because -line_width belongs to scansegment -1
    }
    return x / line_width;
}

namespace cura
{

Polygons Infill::generateWallToolPaths(std::vector<VariableWidthLines>& toolpaths, Polygons& outer_contour, const size_t wall_line_count, const coord_t line_width, const coord_t infill_overlap, const Settings& settings)
{
    outer_contour = outer_contour.offset(infill_overlap);

    Polygons inner_contour;
    if (wall_line_count > 0)
    {
        constexpr coord_t wall_0_inset = 0; //Don't apply any outer wall inset for these. That's just for the outer wall.
        WallToolPaths wall_toolpaths(outer_contour, line_width, wall_line_count, wall_0_inset, settings);
        wall_toolpaths.pushToolPaths(toolpaths);
        inner_contour = wall_toolpaths.getInnerContour();
    }
    else
    {
        inner_contour = outer_contour;
    }
    return inner_contour;
}

void Infill::generate(std::vector<VariableWidthLines>& toolpaths, Polygons& result_polygons, Polygons& result_lines, const Settings& settings, const SierpinskiFillProvider* cross_fill_provider, const LightningLayer* lightning_trees, const SliceMeshStorage* mesh)
{
    if (outer_contour.empty())
    {
        return;
    }

    inner_contour =
        generateWallToolPaths(toolpaths, outer_contour, wall_line_count, infill_line_width, infill_overlap, settings);

    //Apply a half-line-width offset if the pattern prints partly alongside the walls, to get an area that we can simply print the centreline alongside the edge.
    //The lines along the edge must lie next to the border, not on it.
    //This makes those algorithms a lot simpler.
    if (pattern == EFillMethod::ZIG_ZAG //Zig-zag prints the zags along the walls.
        || (zig_zaggify && (pattern == EFillMethod::LINES //Zig-zaggified infill patterns print their zags along the walls.
            || pattern == EFillMethod::TRIANGLES
            || pattern == EFillMethod::GRID
            || pattern == EFillMethod::CUBIC
            || pattern == EFillMethod::TETRAHEDRAL
            || pattern == EFillMethod::QUARTER_CUBIC
            || pattern == EFillMethod::TRIHEXAGON
            || pattern == EFillMethod::GYROID
            || pattern == EFillMethod::CROSS
            || pattern == EFillMethod::CROSS_3D))
        || infill_multiplier % 2 == 0) //Multiplied infill prints loops of infill, partly along the walls, if even. For odd multipliers >1 it gets offset by the multiply algorithm itself.
    {
        // Get gaps beforehand (that are caused when the 1/2 line width inset is done after this):
        // (Note that we give it a _full_ line width here, because unlike the old situation this can produce walls that are actually smaller than that.)
        constexpr coord_t gap_wall_count = 1; // Only need one wall here, less even, in a sense.
        constexpr coord_t wall_0_inset = 0; //Don't apply any outer wall inset for these. That's just for the outer wall.
        WallToolPaths wall_toolpaths(inner_contour, infill_line_width, gap_wall_count, wall_0_inset, settings);
        std::vector<VariableWidthLines> gap_fill_paths = wall_toolpaths.getToolPaths();

        // Add the gap filling to the toolpaths and make the new inner contour 'aware' of the gap infill:
        // (Can't use getContours here, because only _some_ of the lines Arachne has generated are needed.)
        Polygons gap_filled_areas;
        for (const auto& var_width_line : gap_fill_paths)
        {
            VariableWidthLines thin_walls_only;
            for (const auto& extrusion : var_width_line)
            {
                if (extrusion.is_odd && extrusion.inset_idx == 0)
                {
                    Polygon path;
                    for (const auto& junction : extrusion.junctions)
                    {
                        path.add(junction.p);
                    }
                    if(path.polygonLength() >= infill_line_width * 4) //Don't fill gaps that are very small (with paths less than 2 line widths long, 4 back and forth).
                    {
                        gap_filled_areas.add(path);
                        thin_walls_only.push_back(extrusion);
                    }
                }
            }
            if (! thin_walls_only.empty())
            {
                toolpaths.push_back(thin_walls_only);
            }
        }
        gap_filled_areas = gap_filled_areas.offsetPolyLine(infill_line_width / 2).unionPolygons();

        // Now do the actual inset, to make place for the extra 'zig-zagify' lines:
        inner_contour = inner_contour.difference(gap_filled_areas).offset(-infill_line_width / 2);
    }
    inner_contour.simplify(max_resolution, max_deviation);

    if (infill_multiplier > 1)
    {
        bool zig_zaggify_real = zig_zaggify;
        if (infill_multiplier % 2 == 0)
        {
            zig_zaggify = false;
        }
        Polygons generated_result_polygons;
        Polygons generated_result_lines;

        _generate(toolpaths, generated_result_polygons, generated_result_lines, settings, cross_fill_provider, lightning_trees, mesh);
        zig_zaggify = zig_zaggify_real;
        multiplyInfill(generated_result_polygons, generated_result_lines);
        result_polygons.add(generated_result_polygons);
        result_lines.add(generated_result_lines);
    }
    else
    {
        //_generate may clear() the generated_result_lines, but this is an output variable that may contain data before we start.
        //So make sure we provide it with a Polygons that is safe to clear and only add stuff to result_lines.
        Polygons generated_result_polygons;
        Polygons generated_result_lines;
        _generate(toolpaths, generated_result_polygons, generated_result_lines, settings, cross_fill_provider, lightning_trees, mesh);
        result_polygons.add(generated_result_polygons);
        result_lines.add(generated_result_lines);
    }
    if (connect_polygons)
    {
        // remove too small polygons
        coord_t snap_distance = infill_line_width * 2; // polygons with a span of max 1 * nozzle_size are too small
        auto it = std::remove_if(result_polygons.begin(), result_polygons.end(), [snap_distance](PolygonRef poly)
                                 {
                                     return poly.shorterThan(snap_distance);
                                 });
        result_polygons.erase(it, result_polygons.end());

        PolygonConnector connector(infill_line_width);
        connector.add(result_polygons);
        connector.add(toolpaths);
        Polygons connected_polygons;
        std::vector<VariableWidthLines> connected_paths;
        connector.connect(connected_polygons, connected_paths);
        result_polygons = connected_polygons;
        toolpaths = connected_paths;
    }
}

void Infill::_generate(std::vector<VariableWidthLines>& toolpaths, Polygons& result_polygons, Polygons& result_lines, const Settings& settings, const SierpinskiFillProvider* cross_fill_provider, const LightningLayer * lightning_trees, const SliceMeshStorage* mesh)
{
    if (inner_contour.empty()) return;
    if (line_distance == 0) return;

    switch(pattern)
    {
    case EFillMethod::GRID:
        generateGridInfill(result_lines);
        break;
    case EFillMethod::LINES:
        generateLineInfill(result_lines, line_distance, fill_angle, 0);
        break;
    case EFillMethod::CUBIC:
        generateCubicInfill(result_lines);
        break;
    case EFillMethod::TETRAHEDRAL:
        generateTetrahedralInfill(result_lines);
        break;
    case EFillMethod::QUARTER_CUBIC:
        generateQuarterCubicInfill(result_lines);
        break;
    case EFillMethod::TRIANGLES:
        generateTriangleInfill(result_lines);
        break;
    case EFillMethod::TRIHEXAGON:
        generateTrihexagonInfill(result_lines);
        break;
    case EFillMethod::CONCENTRIC:
        generateConcentricInfill(toolpaths, settings);
        break;
    case EFillMethod::ZIG_ZAG:
        generateZigZagInfill(result_lines, line_distance, fill_angle);
        break;
    case EFillMethod::CUBICSUBDIV:
        if (!mesh)
        {
            logError("Cannot generate Cubic Subdivision infill without a mesh!\n");
            break;
        }
        generateCubicSubDivInfill(result_lines, *mesh);
        break;
    case EFillMethod::CROSS:
    case EFillMethod::CROSS_3D:
        if (!cross_fill_provider)
        {
            logError("Cannot generate Cross infill without a cross fill provider!\n");
            break;
        }
        generateCrossInfill(*cross_fill_provider, result_polygons, result_lines);
        break;
    case EFillMethod::GYROID:
        generateGyroidInfill(result_lines, result_polygons);
        break;
    case EFillMethod::LIGHTNING:
        assert(lightning_trees); // "Cannot generate Lightning infill without a generator!\n"
        generateLightningInfill(lightning_trees, result_lines);
        break;
    default:
        logError("Fill pattern has unknown value.\n");
        break;
    }

    if (connect_lines)
    {
        //The list should be empty because it will be again filled completely. Otherwise might have double lines.
        assert(result_lines.empty());
        result_lines.clear();
        connectLines(result_lines);
    }

    result_polygons.simplify(max_resolution, max_deviation);

    if ( ! skip_line_stitching && (zig_zaggify ||
        pattern == EFillMethod::CROSS || pattern == EFillMethod::CROSS_3D || pattern == EFillMethod::CUBICSUBDIV || pattern == EFillMethod::GYROID || pattern == EFillMethod::ZIG_ZAG))
    { // don't stich for non-zig-zagged line infill types
        Polygons stiched_lines;
        PolylineStitcher<Polygons, Polygon, Point>::stitch(result_lines, stiched_lines, result_polygons, infill_line_width);
        result_lines = stiched_lines;
    }
    result_lines.simplifyPolylines(max_resolution, max_deviation);
}

void Infill::multiplyInfill(Polygons& result_polygons, Polygons& result_lines)
{
    if (pattern == EFillMethod::CONCENTRIC)
    {
        result_polygons = result_polygons.processEvenOdd(); // make into areas
    }

    bool odd_multiplier = infill_multiplier % 2 == 1;
    coord_t offset = (odd_multiplier)? infill_line_width : infill_line_width / 2;

    // Get the first offset these are mirrored from the original center line
    Polygons result;
    Polygons first_offset;
    {
        const Polygons first_offset_lines = result_lines.offsetPolyLine(offset); // make lines on both sides of the input lines
        const Polygons first_offset_polygons_inward = result_polygons.offset(-offset); // make lines on the inside of the input polygons
        const Polygons first_offset_polygons_outward = result_polygons.offset(offset); // make lines on the other side of the input polygons
        const Polygons first_offset_polygons = first_offset_polygons_outward.difference(first_offset_polygons_inward);
        first_offset = first_offset_lines.unionPolygons(first_offset_polygons); // usually we only have either lines or polygons, but this code also handles an infill pattern which generates both
        if (zig_zaggify)
        {
            first_offset = inner_contour.difference(first_offset);
        }
    }
    result.add(first_offset);

    // Create the additional offsets from the first offsets, generated earlier, the direction of these offsets is
    // depended on whether these lines should be connected or not.
    if (infill_multiplier > 3)
    {
        Polygons reference_polygons = first_offset;
        const size_t multiplier = static_cast<size_t>(infill_multiplier / 2);

        const int extra_offset = mirror_offset ? -infill_line_width : infill_line_width;
        for (size_t infill_line = 1; infill_line < multiplier; ++infill_line)
        {
            Polygons extra_polys = reference_polygons.offset(extra_offset);
            result.add(extra_polys);
            reference_polygons = std::move(extra_polys);
        }
    }
    if (zig_zaggify)
    {
        result = result.intersection(inner_contour);
    }

    // Remove the original center lines when there are an even number of lines required.
    if (!odd_multiplier)
    {
        result_polygons.clear();
        result_lines.clear();
    }
    result_polygons.add(result);
    if (!zig_zaggify)
    {
        for (PolygonRef poly : result_polygons)
        { // make polygons into polylines
            if (poly.empty())
            {
                continue;
            }
            poly.add(poly[0]);
        }
        Polygons polylines = inner_contour.intersectionPolyLines(result_polygons);
        result_polygons.clear();
        PolylineStitcher<Polygons, Polygon, Point>::stitch(polylines, result_lines, result_polygons, infill_line_width);
    }
}

void Infill::generateGyroidInfill(Polygons& result_lines, Polygons& result_polygons)
{
    Polygons line_segments;
    GyroidInfill::generateTotalGyroidInfill(line_segments, zig_zaggify, line_distance, inner_contour, z);
    PolylineStitcher<Polygons, Polygon, Point>::stitch(line_segments, result_lines, result_polygons, infill_line_width);
}

void Infill::generateLightningInfill(const LightningLayer* trees, Polygons& result_lines)
{
    // Don't need to support areas smaller than line width, as they are always within radius:
    if(std::abs(inner_contour.area()) < infill_line_width || ! trees)
    {
        return;
    }
    result_lines.add(trees->convertToLines(inner_contour, infill_line_width));
}

void Infill::generateConcentricInfill(std::vector<VariableWidthLines>& toolpaths, const Settings& settings)
{
    const coord_t min_area = infill_line_width * infill_line_width;

    Polygons current_inset = inner_contour;
    while(true)
    {
        //If line_distance is 0, start from the same contour as the previous line, except where the previous line closed up the shape.
        //So we add the whole nominal line width first (to allow lines to be closer together than 1 line width if the line distance is smaller) and then subtract line_distance.
        current_inset = current_inset.offset(infill_line_width - line_distance);
        current_inset.simplify(); //Many insets lead to increasingly detailed shapes. Simplify to speed up processing.
        if(current_inset.area() < min_area) //So small that it's inconsequential. Stop here.
        {
            break;
        }

        constexpr size_t inset_wall_count = 1; //1 wall at a time.
        constexpr coord_t wall_0_inset = 0; //Don't apply any outer wall inset for these. That's just for the outer wall.
        WallToolPaths wall_toolpaths(current_inset, infill_line_width, inset_wall_count, wall_0_inset, settings);
<<<<<<< HEAD
        const std::vector<VariableWidthLines> inset_paths = wall_toolpaths.getToolPaths();

=======
        const VariableWidthPaths inset_paths = wall_toolpaths.getToolPaths();
>>>>>>> 9cf18331
        toolpaths.insert(toolpaths.end(), inset_paths.begin(), inset_paths.end());

        current_inset = wall_toolpaths.getInnerContour();
    }
}

void Infill::generateGridInfill(Polygons& result)
{
    generateLineInfill(result, line_distance, fill_angle, 0);
    generateLineInfill(result, line_distance, fill_angle + 90, 0);
}

void Infill::generateCubicInfill(Polygons& result)
{
    const coord_t shift = one_over_sqrt_2 * z;
    generateLineInfill(result, line_distance, fill_angle, shift);
    generateLineInfill(result, line_distance, fill_angle + 120, shift);
    generateLineInfill(result, line_distance, fill_angle + 240, shift);
}

void Infill::generateTetrahedralInfill(Polygons& result)
{
    generateHalfTetrahedralInfill(0.0, 0, result);
    generateHalfTetrahedralInfill(0.0, 90, result);
}

void Infill::generateQuarterCubicInfill(Polygons& result)
{
    generateHalfTetrahedralInfill(0.0, 0, result);
    generateHalfTetrahedralInfill(0.5, 90, result);
}

void Infill::generateHalfTetrahedralInfill(float pattern_z_shift, int angle_shift, Polygons& result)
{
    const coord_t period = line_distance * 2;
    coord_t shift = coord_t(one_over_sqrt_2 * (z + pattern_z_shift * period * 2)) % period;
    shift = std::min(shift, period - shift); // symmetry due to the fact that we are applying the shift in both directions
    shift = std::min(shift, period / 2 - infill_line_width / 2); // don't put lines too close to each other
    shift = std::max(shift, infill_line_width / 2); // don't put lines too close to each other
    generateLineInfill(result, period, fill_angle + angle_shift, shift);
    generateLineInfill(result, period, fill_angle + angle_shift, -shift);
}

void Infill::generateTriangleInfill(Polygons& result)
{
    generateLineInfill(result, line_distance, fill_angle, 0);
    generateLineInfill(result, line_distance, fill_angle + 60, 0);
    generateLineInfill(result, line_distance, fill_angle + 120, 0);
}

void Infill::generateTrihexagonInfill(Polygons& result)
{
    generateLineInfill(result, line_distance, fill_angle, 0);
    generateLineInfill(result, line_distance, fill_angle + 60, 0);
    generateLineInfill(result, line_distance, fill_angle + 120, line_distance / 2);
}

void Infill::generateCubicSubDivInfill(Polygons& result, const SliceMeshStorage& mesh)
{
    Polygons uncropped;
    mesh.base_subdiv_cube->generateSubdivisionLines(z, uncropped);
    constexpr bool restitch = false; // cubic subdivision lines are always single line segments - not polylines consisting of multiple segments.
    result = outer_contour.offset(infill_overlap).intersectionPolyLines(uncropped, restitch);
}

void Infill::generateCrossInfill(const SierpinskiFillProvider& cross_fill_provider, Polygons& result_polygons, Polygons& result_lines)
{
    Polygon cross_pattern_polygon = cross_fill_provider.generate(pattern, z, infill_line_width, pocket_size);

    if (cross_pattern_polygon.empty())
    {
        return;
    }

    if (zig_zaggify)
    {
        Polygons cross_pattern_polygons;
        cross_pattern_polygons.add(cross_pattern_polygon);
        result_polygons.add(inner_contour.intersection(cross_pattern_polygons));
    }
    else
    {
        // make the polyline closed in order to handle cross_pattern_polygon as a polyline, rather than a closed polygon
        cross_pattern_polygon.add(cross_pattern_polygon[0]);

        Polygons cross_pattern_polylines;
        cross_pattern_polylines.add(cross_pattern_polygon);
        Polygons poly_lines = inner_contour.intersectionPolyLines(cross_pattern_polylines);
        PolylineStitcher<Polygons, Polygon, Point>::stitch(poly_lines, result_lines, result_polygons, infill_line_width);
    }
}

void Infill::addLineInfill(Polygons& result, const PointMatrix& rotation_matrix, const int scanline_min_idx, const int line_distance, const AABB boundary, std::vector<std::vector<coord_t>>& cut_list, coord_t shift)
{
    assert(!connect_lines && "connectLines() should add the infill lines, not addLineInfill");

    unsigned int scanline_idx = 0;
    for(coord_t x = scanline_min_idx * line_distance + shift; x < boundary.max.X; x += line_distance)
    {
        if (scanline_idx >= cut_list.size())
        {
            break;
        }
        std::vector<coord_t>& crossings = cut_list[scanline_idx];
        std::sort(crossings.begin(), crossings.end()); // sort by increasing Y coordinates
        for(unsigned int crossing_idx = 0; crossing_idx + 1 < crossings.size(); crossing_idx += 2)
        {
            if (crossings[crossing_idx + 1] - crossings[crossing_idx] < infill_line_width / 5)
            { // segment is too short to create infill
                continue;
            }
            result.addLine(rotation_matrix.unapply(Point(x, crossings[crossing_idx])), rotation_matrix.unapply(Point(x, crossings[crossing_idx + 1])));
        }
        scanline_idx += 1;
    }
}

coord_t Infill::getShiftOffsetFromInfillOriginAndRotation(const double& infill_rotation)
{
    if (infill_origin.X != 0 || infill_origin.Y != 0)
    {
        const double rotation_rads = infill_rotation * M_PI / 180;
        return infill_origin.X * std::cos(rotation_rads) - infill_origin.Y * std::sin(rotation_rads);
    }
    return 0;
}

void Infill::generateLineInfill(Polygons& result, int line_distance, const double& infill_rotation, coord_t shift)
{
    shift += getShiftOffsetFromInfillOriginAndRotation(infill_rotation);
    PointMatrix rotation_matrix(infill_rotation);
    NoZigZagConnectorProcessor lines_processor(rotation_matrix, result);
    bool connected_zigzags = false;
    generateLinearBasedInfill(result, line_distance, rotation_matrix, lines_processor, connected_zigzags, shift);
}


void Infill::generateZigZagInfill(Polygons& result, const coord_t line_distance, const double& infill_rotation)
{
    const coord_t shift = getShiftOffsetFromInfillOriginAndRotation(infill_rotation);

    PointMatrix rotation_matrix(infill_rotation);
    ZigzagConnectorProcessor zigzag_processor(rotation_matrix, result, use_endpieces, connected_zigzags, skip_some_zags, zag_skip_count);
    generateLinearBasedInfill(result, line_distance, rotation_matrix, zigzag_processor, connected_zigzags, shift);
}

/* 
 * algorithm:
 * 1. for each line segment of each polygon:
 *      store the intersections of that line segment with all scanlines in a mapping (vector of vectors) from scanline to intersections
 *      (zigzag): add boundary segments to result
 * 2. for each scanline:
 *      sort the associated intersections 
 *      and connect them using the even-odd rule
 * 
 * rough explanation of the zigzag algorithm:
 * while walking around (each) polygon (1.)
 *  if polygon intersects with even scanline
 *      start boundary segment (add each following segment to the [result])
 *  when polygon intersects with a scanline again
 *      stop boundary segment (stop adding segments to the [result])
 *  (see infill/ZigzagConnectorProcessor.h for actual implementation details)
 * 
 * 
 * we call the areas between two consecutive scanlines a 'scansegment'.
 * Scansegment x is the area between scanline x and scanline x+1
 * Edit: the term scansegment is wrong, since I call a boundary segment leaving from an even scanline to the left as belonging to an even scansegment, 
 *  while I also call a boundary segment leaving from an even scanline toward the right as belonging to an even scansegment.
 */
void Infill::generateLinearBasedInfill(Polygons& result, const int line_distance, const PointMatrix& rotation_matrix, ZigzagConnectorProcessor& zigzag_connector_processor, const bool connected_zigzags, coord_t extra_shift)
{
    if (line_distance == 0 || inner_contour.empty()) //No infill to generate (0% density) or no area to generate it in.
    {
        return;
    }

    Polygons outline = inner_contour; //Make a copy. We'll be rotating this outline to make intersections always horizontal, for better performance.
    outline.applyMatrix(rotation_matrix);

    coord_t shift = extra_shift + this->shift;
    if (shift < 0)
    {
        shift = line_distance - (-shift) % line_distance;
    }
    else
    {
        shift = shift % line_distance;
    }

    AABB boundary(outline);

    int scanline_min_idx = computeScanSegmentIdx(boundary.min.X - shift, line_distance);
    int line_count = computeScanSegmentIdx(boundary.max.X - shift, line_distance) + 1 - scanline_min_idx;

    std::vector<std::vector<coord_t>> cut_list(line_count); // mapping from scanline to all intersections with polygon segments

    //When we find crossings, keep track of which crossing belongs to which scanline and to which polygon line segment.
    //Then we can later join two crossings together to form lines and still know what polygon line segments that infill line connected to.
    struct Crossing
    {
        Crossing(Point coordinate, size_t polygon_index, size_t vertex_index): coordinate(coordinate), polygon_index(polygon_index), vertex_index(vertex_index) {};
        Point coordinate;
        size_t polygon_index;
        size_t vertex_index;
        bool operator <(const Crossing& other) const //Crossings will be ordered by their Y coordinate so that they get ordered along the scanline.
        {
            return coordinate.Y < other.coordinate.Y;
        }
    };
    std::vector<std::vector<Crossing>> crossings_per_scanline; //For each scanline, a list of crossings.
    const int min_scanline_index = computeScanSegmentIdx(boundary.min.X - shift, line_distance) + 1;
    const int max_scanline_index = computeScanSegmentIdx(boundary.max.X - shift, line_distance) + 1;
    crossings_per_scanline.resize(max_scanline_index - min_scanline_index);
    if (connect_lines) {
        crossings_on_line.resize(outline.size()); //One for each polygon.
    }

    for(size_t poly_idx = 0; poly_idx < outline.size(); poly_idx++)
    {
        PolygonRef poly = outline[poly_idx];
        if (connect_lines)
        {
            crossings_on_line[poly_idx].resize(poly.size()); // One for each line in this polygon.
        }
        Point p0 = poly.back();
        zigzag_connector_processor.registerVertex(p0); // always adds the first point to ZigzagConnectorProcessorEndPieces::first_zigzag_connector when using a zigzag infill type

        for(size_t point_idx = 0; point_idx < poly.size(); point_idx++)
        {
            Point p1 = poly[point_idx];
            if (p1.X == p0.X)
            {
                zigzag_connector_processor.registerVertex(p1); 
                // TODO: how to make sure it always adds the shortest line? (in order to prevent overlap with the zigzag connectors)
                // note: this is already a problem for normal infill, but hasn't really bothered anyone so far.
                p0 = p1;
                continue; 
            }

            int scanline_idx0;
            int scanline_idx1;
            // this way of handling the indices takes care of the case where a boundary line segment ends exactly on a scanline:
            // in case the next segment moves back from that scanline either 2 or 0 scanline-boundary intersections are created
            // otherwise only 1 will be created, counting as an actual intersection
            int direction = 1;
            if (p0.X < p1.X) 
            {
                scanline_idx0 = computeScanSegmentIdx(p0.X - shift, line_distance) + 1; // + 1 cause we don't cross the scanline of the first scan segment
                scanline_idx1 = computeScanSegmentIdx(p1.X - shift, line_distance); // -1 cause the vertex point is handled in the next segment (or not in the case which looks like >)
            }
            else
            {
                direction = -1;
                scanline_idx0 = computeScanSegmentIdx(p0.X - shift, line_distance); // -1 cause the vertex point is handled in the previous segment (or not in the case which looks like >)
                scanline_idx1 = computeScanSegmentIdx(p1.X - shift, line_distance) + 1; // + 1 cause we don't cross the scanline of the first scan segment
            }

            for(int scanline_idx = scanline_idx0; scanline_idx != scanline_idx1 + direction; scanline_idx += direction)
            {
                int x = scanline_idx * line_distance + shift;
                int y = p1.Y + (p0.Y - p1.Y) * (x - p1.X) / (p0.X - p1.X);
                assert(scanline_idx - scanline_min_idx >= 0 && scanline_idx - scanline_min_idx < int(cut_list.size()) && "reading infill cutlist index out of bounds!");
                cut_list[scanline_idx - scanline_min_idx].push_back(y);
                Point scanline_linesegment_intersection(x, y);
                zigzag_connector_processor.registerScanlineSegmentIntersection(scanline_linesegment_intersection, scanline_idx);
                crossings_per_scanline[scanline_idx - min_scanline_index].emplace_back(scanline_linesegment_intersection, poly_idx, point_idx);
            }
            zigzag_connector_processor.registerVertex(p1);
            p0 = p1;
        }
        zigzag_connector_processor.registerPolyFinished();
    }
    
    if (connect_lines) {
        // Gather all crossings per scanline and find out which crossings belong together, then store them in crossings_on_line.
        for (int scanline_index = min_scanline_index; scanline_index < max_scanline_index; scanline_index++)
        {
            auto& crossings = crossings_per_scanline[scanline_index - min_scanline_index];
            // Sorts them by Y coordinate.
            std::sort(crossings.begin(), crossings.end());
            // Combine each 2 subsequent crossings together.
            for (long crossing_index = 0; crossing_index < static_cast<long>(crossings.size()) - 1; crossing_index += 2)
            {
                const Crossing& first = crossings[crossing_index];
                const Crossing& second = crossings[crossing_index + 1];
                // Avoid creating zero length crossing lines
                const Point unrotated_first = rotation_matrix.unapply(first.coordinate);
                const Point unrotated_second = rotation_matrix.unapply(second.coordinate);
                if (unrotated_first == unrotated_second)
                {
                    continue;
                }
                InfillLineSegment* new_segment = new InfillLineSegment(unrotated_first, first.vertex_index, first.polygon_index, unrotated_second, second.vertex_index, second.polygon_index);
                // Put the same line segment in the data structure twice: Once for each of the polygon line segment that it crosses.
                crossings_on_line[first.polygon_index][first.vertex_index].push_back(new_segment);
                crossings_on_line[second.polygon_index][second.vertex_index].push_back(new_segment);
            }
        }
    }
    else
    {
        if (cut_list.size() == 0)
        {
            return;
        }
        if (connected_zigzags && cut_list.size() == 1 && cut_list[0].size() <= 2)
        {
            return;  // don't add connection if boundary already contains whole outline!
        }

        // We have to create our own lines when they are not created by the method connectLines.
        addLineInfill(result, rotation_matrix, scanline_min_idx, line_distance, boundary, cut_list, shift);
    }
}

void Infill::connectLines(Polygons& result_lines)
{
    UnionFind<InfillLineSegment*> connected_lines; //Keeps track of which lines are connected to which.
    for (const std::vector<std::vector<InfillLineSegment*>>& crossings_on_polygon : crossings_on_line)
    {
        for (const std::vector<InfillLineSegment*>& crossings_on_polygon_segment : crossings_on_polygon)
        {
            for (InfillLineSegment* infill_line : crossings_on_polygon_segment)
            {
                if (connected_lines.find(infill_line) == (size_t)-1)
                {
                    connected_lines.add(infill_line); //Put every line in there as a separate set.
                }
            }
        }
    }

    for (size_t polygon_index = 0; polygon_index < inner_contour.size(); polygon_index++)
    {
        ConstPolygonRef inner_contour_polygon = inner_contour[polygon_index];
        if (inner_contour_polygon.empty())
        {
            continue;
        }
        assert(crossings_on_line.size() > polygon_index && "crossings dimension should be bigger then polygon index");
        std::vector<std::vector<InfillLineSegment*>>& crossings_on_polygon = crossings_on_line[polygon_index];
        InfillLineSegment* previous_crossing = nullptr; //The crossing that we should connect to. If nullptr, we have been skipping until we find the next crossing.
        InfillLineSegment* previous_segment = nullptr; //The last segment we were connecting while drawing a line along the border.
        Point vertex_before = inner_contour_polygon.back();
        for (size_t vertex_index = 0; vertex_index < inner_contour_polygon.size(); vertex_index++)
        {
            assert(crossings_on_polygon.size() > vertex_index && "crossings on line for the current polygon should be bigger then vertex index");
            std::vector<InfillLineSegment*>& crossings_on_polygon_segment = crossings_on_polygon[vertex_index];
            Point vertex_after = inner_contour_polygon[vertex_index];

            //Sort crossings on every line by how far they are from their initial point.
            std::sort(crossings_on_polygon_segment.begin(), crossings_on_polygon_segment.end(),
                        [&vertex_before, polygon_index, vertex_index](InfillLineSegment* left_hand_side, InfillLineSegment* right_hand_side) {
                // Find the two endpoints that are relevant.
                const Point left_hand_point = (left_hand_side->start_segment == vertex_index && left_hand_side->start_polygon == polygon_index) ? left_hand_side->start : left_hand_side->end;
                const Point right_hand_point = (right_hand_side->start_segment == vertex_index && right_hand_side->start_polygon == polygon_index) ? right_hand_side->start : right_hand_side->end;
                return vSize(left_hand_point - vertex_before) < vSize(right_hand_point - vertex_before);
            });

            for (InfillLineSegment* crossing : crossings_on_polygon_segment)
            {
                if (!previous_crossing) //If we're not yet drawing, then we have been trying to find the next vertex. We found it! Let's start drawing.
                {
                    previous_crossing = crossing;
                    previous_segment = crossing;
                }
                else
                {
                    const size_t crossing_handle = connected_lines.find(crossing);
                    assert (crossing_handle != (size_t)-1);
                    const size_t previous_crossing_handle = connected_lines.find(previous_crossing);
                    assert (previous_crossing_handle != (size_t)-1);
                    if (crossing_handle == previous_crossing_handle) //These two infill lines are already connected. Don't create a loop now. Continue connecting with the next crossing.
                    {
                        continue;
                    }

                    //Join two infill lines together with a connecting line.
                    //Here the InfillLineSegments function as a linked list, so that they can easily be joined.
                    const Point previous_point = (previous_segment->start_segment == vertex_index && previous_segment->start_polygon == polygon_index) ? previous_segment->start : previous_segment->end;
                    const Point next_point = (crossing->start_segment == vertex_index && crossing->start_polygon == polygon_index) ? crossing->start : crossing->end;
                    InfillLineSegment* new_segment;
                    // If the segment is zero length, we avoid creating it but still want to connect the crossing with the previous segment
                    if (previous_point == next_point)
                    {
                        if (previous_segment->start_segment == vertex_index && previous_segment->start_polygon == polygon_index)
                        {
                            previous_segment->previous = crossing;
                        }
                        else
                        {
                            previous_segment->next = crossing;
                        }
                        new_segment = previous_segment;
                    }
                    else
                    {
                        new_segment = new InfillLineSegment(previous_point, vertex_index, polygon_index, next_point, vertex_index, polygon_index); //A connecting line between them.
                        new_segment->previous = previous_segment;
                        if (previous_segment->start_segment == vertex_index && previous_segment->start_polygon == polygon_index)
                        {
                            previous_segment->previous = new_segment;
                        }
                        else
                        {
                            previous_segment->next = new_segment;
                        }
                        new_segment->next = crossing;
                    }

                    if (crossing->start_segment == vertex_index && crossing->start_polygon == polygon_index)
                    {
                        crossing->previous = new_segment;
                    }
                    else
                    {
                        crossing->next = new_segment;
                    }
                    connected_lines.unite(crossing_handle, previous_crossing_handle);
                    previous_crossing = nullptr;
                    previous_segment = nullptr;
                }
            }

            //Upon going to the next vertex, if we're drawing, put an extra vertex in our infill lines.
            if (previous_crossing)
            {
                InfillLineSegment* new_segment;
                if (vertex_index == previous_segment->start_segment && polygon_index == previous_segment->start_polygon)
                {
                    if (previous_segment->start == vertex_after)
                    {
                        //Edge case when an infill line ends directly on top of vertex_after: We skip the extra connecting line segment, as that would be 0-length.
                        previous_segment = nullptr;
                        previous_crossing = nullptr;
                    }
                    else
                    {
                        new_segment = new InfillLineSegment(previous_segment->start, vertex_index, polygon_index, vertex_after, (vertex_index + 1) % inner_contour[polygon_index].size(), polygon_index);
                        previous_segment->previous = new_segment;
                        new_segment->previous = previous_segment;
                        previous_segment = new_segment;
                    }
                }
                else
                {
                    if (previous_segment->end == vertex_after)
                    {
                        //Edge case when an infill line ends directly on top of vertex_after: We skip the extra connecting line segment, as that would be 0-length.
                        previous_segment = nullptr;
                        previous_crossing = nullptr;
                    }
                    else
                    {
                        new_segment = new InfillLineSegment(previous_segment->end, vertex_index, polygon_index, vertex_after, (vertex_index + 1) % inner_contour[polygon_index].size(), polygon_index);
                        previous_segment->next = new_segment;
                        new_segment->previous = previous_segment;
                        previous_segment = new_segment;
                    }
                }
            }

            vertex_before = vertex_after;
            crossings_on_polygon_segment.clear();
        }
    }

    //Save all lines, now connected, to the output.
    std::unordered_set<size_t> completed_groups;
    for (InfillLineSegment* infill_line : connected_lines)
    {
        const size_t group = connected_lines.find(infill_line);
        if (completed_groups.find(group) != completed_groups.end()) //We already completed this group.
        {
            continue;
        }

        //Find where the polyline ends by searching through previous and next lines.
        //Note that the "previous" and "next" lines don't necessarily match up though, because the direction while connecting infill lines was not yet known.
        Point previous_vertex = infill_line->start; //Take one side arbitrarily to start from. This variable indicates the vertex that connects to the previous line.
        InfillLineSegment* current_infill_line = infill_line;
        while (current_infill_line->next && current_infill_line->previous) //Until we reached an endpoint.
        {
            const Point next_vertex = (previous_vertex == current_infill_line->start) ? current_infill_line->end : current_infill_line->start;
            current_infill_line =     (previous_vertex == current_infill_line->start) ? current_infill_line->next : current_infill_line->previous;
            previous_vertex = next_vertex;
        }

        //Now go along the linked list of infill lines and output the infill lines to the actual result.
        InfillLineSegment* old_line = current_infill_line;
        const Point first_vertex = (!current_infill_line->previous) ? current_infill_line->start : current_infill_line->end;
        previous_vertex =          (!current_infill_line->previous) ? current_infill_line->end : current_infill_line->start;
        current_infill_line = (first_vertex == current_infill_line->start) ? current_infill_line->next : current_infill_line->previous;
        PolygonRef result_line = result_lines.newPoly();
        result_line.add(first_vertex);
        result_line.add(previous_vertex);
        delete old_line;
        while (current_infill_line)
        {
            old_line = current_infill_line; //We'll delete this after we've traversed to the next line.
            const Point next_vertex = (previous_vertex == current_infill_line->start) ? current_infill_line->end : current_infill_line->start; //Opposite side of the line.
            current_infill_line =     (previous_vertex == current_infill_line->start) ? current_infill_line->next : current_infill_line->previous;
            result_line.add(next_vertex);
            previous_vertex = next_vertex;
            delete old_line;
        }

        completed_groups.insert(group);
    }
}

bool Infill::InfillLineSegment::operator ==(const InfillLineSegment& other) const
{
    return start == other.start && end == other.end;
}

}//namespace cura<|MERGE_RESOLUTION|>--- conflicted
+++ resolved
@@ -367,12 +367,7 @@
         constexpr size_t inset_wall_count = 1; //1 wall at a time.
         constexpr coord_t wall_0_inset = 0; //Don't apply any outer wall inset for these. That's just for the outer wall.
         WallToolPaths wall_toolpaths(current_inset, infill_line_width, inset_wall_count, wall_0_inset, settings);
-<<<<<<< HEAD
         const std::vector<VariableWidthLines> inset_paths = wall_toolpaths.getToolPaths();
-
-=======
-        const VariableWidthPaths inset_paths = wall_toolpaths.getToolPaths();
->>>>>>> 9cf18331
         toolpaths.insert(toolpaths.end(), inset_paths.begin(), inset_paths.end());
 
         current_inset = wall_toolpaths.getInnerContour();
