/** Copyright (C) 2013 David Braam - Released under terms of the AGPLv3 License */
#include "pathOrderOptimizer.h"
#include "utils/logoutput.h"
#include "utils/SparsePointGridInclusive.h"
#include "utils/linearAlg2D.h"

#define INLINE static inline

namespace cura {

/**
*
*/
void PathOrderOptimizer::optimize()
{
    bool picked[polygons.size()];
    memset(picked, false, sizeof(bool) * polygons.size());/// initialized as falses
    
    for (unsigned poly_idx = 0; poly_idx < polygons.size(); ++poly_idx) /// find closest point to initial starting point within each polygon +initialize picked
    {
<<<<<<< HEAD
        const ConstPolygonRef poly = polygons[poly_idx];
        switch (type)
=======
        int best_points_idx = -1;
        float bestDist = std::numeric_limits<float>::infinity();
        for (unsigned int point_idx = 0; point_idx < poly.size(); point_idx++) /// get closest point in polygon
>>>>>>> 234e8697
        {
            case EZSeamType::USER_SPECIFIED:
                polyStart.push_back(getClosestPointInPolygon(z_seam_pos, poly_idx));
                break;
            case EZSeamType::RANDOM:
                polyStart.push_back(getRandomPointInPolygon(poly_idx));
                break;
            default:
            {
<<<<<<< HEAD
                int best = -1;
                float bestDist = std::numeric_limits<float>::infinity();
                for (unsigned int point_idx = 0; point_idx < poly.size(); point_idx++) /// get closest point in polygon
                {
                    float dist = vSize2f(poly[point_idx] - startPoint);
                    if (dist < bestDist)
                    {
                        best = point_idx;
                        bestDist = dist;
                    }
                }
                polyStart.push_back(best);
                break;
            }
        }
=======
                best_points_idx = point_idx;
                bestDist = dist;
            }
        }
        polyStart.push_back(best_points_idx);
>>>>>>> 234e8697
        //picked.push_back(false); /// initialize all picked values as false
        assert(poly.size() != 2);
    }


    Point prev_point = startPoint;
    for (unsigned int poly_order_idx = 0; poly_order_idx < polygons.size(); poly_order_idx++) /// actual path order optimizer
    {
        int best_poly_idx = -1;
        float bestDist = std::numeric_limits<float>::infinity();


        for (unsigned int poly_idx = 0; poly_idx < polygons.size(); poly_idx++)
        {
            if (picked[poly_idx] || polygons[poly_idx].size() < 1) /// skip single-point-polygons
            {
                continue;
            }

            assert (polygons[poly_idx].size() != 2);

            float dist = vSize2f(polygons[poly_idx][polyStart[poly_idx]] - prev_point);
            if (dist < bestDist)
            {
                best_poly_idx = poly_idx;
                bestDist = dist;
            }

        }


        if (best_poly_idx > -1) /// should always be true; we should have been able to identify the best next polygon
        {
            assert(polygons[best_poly_idx].size() != 2);

            prev_point = polygons[best_poly_idx][polyStart[best_poly_idx]];

            picked[best_poly_idx] = true;
            polyOrder.push_back(best_poly_idx);
        }
        else
        {
            logError("Failed to find next closest polygon.\n");
        }
    }

    if (type == EZSeamType::SHORTEST)
    {
        prev_point = startPoint;
        for (unsigned int order_idx = 0; order_idx < polyOrder.size(); order_idx++) /// decide final starting points in each polygon
        {
            int poly_idx = polyOrder[order_idx];
            int point_idx = getPolyStart(prev_point, poly_idx);
            polyStart[poly_idx] = point_idx;
            prev_point = polygons[poly_idx][point_idx];
        }
    }
}

int PathOrderOptimizer::getPolyStart(Point prev_point, int poly_idx)
{
    switch (type)
    {
        case EZSeamType::USER_SPECIFIED:    return getClosestPointInPolygon(z_seam_pos, poly_idx);
        case EZSeamType::RANDOM:            return getRandomPointInPolygon(poly_idx);
        case EZSeamType::SHORTEST:          return getClosestPointInPolygon(prev_point, poly_idx);
        default:                            return getClosestPointInPolygon(prev_point, poly_idx);
    }
}


int PathOrderOptimizer::getClosestPointInPolygon(Point prev_point, int poly_idx)
{
    ConstPolygonRef poly = polygons[poly_idx];

    int best_point_idx = -1;
    float best_point_score = std::numeric_limits<float>::infinity();
    Point p0 = poly.back();
    for (unsigned int point_idx = 0; point_idx < poly.size(); point_idx++)
    {
        const Point& p1 = poly[point_idx];
        const Point& p2 = poly[(point_idx + 1) % poly.size()];
        int64_t dist = vSize2(p1 - prev_point);
        float is_on_inside_corner_score = -LinearAlg2D::getAngleLeft(p0, p1, p2) / M_PI * 5000 * 5000; // prefer inside corners
        // this score is in the order of 5 mm
        if (dist + is_on_inside_corner_score < best_point_score)
        {
            best_point_idx = point_idx;
            best_point_score = dist + is_on_inside_corner_score;
        }
        p0 = p1;
    }
    return best_point_idx;
}

int PathOrderOptimizer::getRandomPointInPolygon(int poly_idx)
{
    return rand() % polygons[poly_idx].size();
}

/**
*
*/
void LineOrderOptimizer::optimize()
{
    int gridSize = 5000; // the size of the cells in the hash grid. TODO
    SparsePointGridInclusive<unsigned int> line_bucket_grid(gridSize);
    bool picked[polygons.size()];
    memset(picked, false, sizeof(bool) * polygons.size());/// initialized as falses
    
    for (unsigned int poly_idx = 0; poly_idx < polygons.size(); poly_idx++) /// find closest point to initial starting point within each polygon +initialize picked
    {
        int best_point_idx = -1;
        float best_point_dist = std::numeric_limits<float>::infinity();
        ConstPolygonRef poly = polygons[poly_idx];
        for (unsigned int point_idx = 0; point_idx < poly.size(); point_idx++) /// get closest point from polygon
        {
            float dist = vSize2f(poly[point_idx] - startPoint);
            if (dist < best_point_dist)
            {
                best_point_idx = point_idx;
                best_point_dist = dist;
            }
        }
        polyStart.push_back(best_point_idx);

        assert(poly.size() == 2);

        line_bucket_grid.insert(poly[0], poly_idx);
        line_bucket_grid.insert(poly[1], poly_idx);

    }


    Point incoming_perpundicular_normal(0, 0);
    Point prev_point = startPoint;
    for (unsigned int order_idx = 0; order_idx < polygons.size(); order_idx++) /// actual path order optimizer
    {
        int best_line_idx = -1;
        float best_score = std::numeric_limits<float>::infinity(); // distance score for the best next line

        /// check if single-line-polygon is close to last point
        for(unsigned int close_line_idx :
                line_bucket_grid.getNearbyVals(prev_point, gridSize))
        {
            if (picked[close_line_idx] || polygons[close_line_idx].size() < 1)
            {
                continue;
            }

            updateBestLine(close_line_idx, best_line_idx, best_score, prev_point, incoming_perpundicular_normal);
        }

        if (best_line_idx == -1) /// if single-line-polygon hasn't been found yet
        {
            for (unsigned int poly_idx = 0; poly_idx < polygons.size(); poly_idx++)
            {
                if (picked[poly_idx] || polygons[poly_idx].size() < 1) /// skip single-point-polygons
                {
                    continue;
                }
                assert(polygons[poly_idx].size() == 2);

                updateBestLine(poly_idx, best_line_idx, best_score, prev_point, incoming_perpundicular_normal);

            }
        }

        if (best_line_idx > -1) /// should always be true; we should have been able to identify the best next polygon
        {
            ConstPolygonRef best_line = polygons[best_line_idx];
            assert(best_line.size() == 2);

            int line_start_point_idx = polyStart[best_line_idx];
            int line_end_point_idx = line_start_point_idx * -1 + 1; /// 1 -> 0 , 0 -> 1
            const Point& line_start = best_line[line_start_point_idx];
            const Point& line_end = best_line[line_end_point_idx];
            prev_point = line_end;
            incoming_perpundicular_normal = turn90CCW(normal(line_end - line_start, 1000));

            picked[best_line_idx] = true;
            polyOrder.push_back(best_line_idx);
        }
        else
        {
            logError("Failed to find next closest line.\n");
        }
    }
}

inline void LineOrderOptimizer::updateBestLine(unsigned int poly_idx, int& best, float& best_score, Point prev_point, Point incoming_perpundicular_normal)
{
    const Point& p0 = polygons[poly_idx][0];
    const Point& p1 = polygons[poly_idx][1];
    float dot_score = getAngleScore(incoming_perpundicular_normal, p0, p1);
    { /// check distance to first point on line (0)
        float score = vSize2f(p0 - prev_point) + dot_score; // prefer 90 degree corners
        if (score < best_score)
        {
            best = poly_idx;
            best_score = score;
            polyStart[poly_idx] = 0;
        }
    }
    { /// check distance to second point on line (1)
        float score = vSize2f(p1 - prev_point) + dot_score; // prefer 90 degree corners
        if (score < best_score)
        {
            best = poly_idx;
            best_score = score;
            polyStart[poly_idx] = 1;
        }
    }
}

float LineOrderOptimizer::getAngleScore(Point incoming_perpundicular_normal, Point p0, Point p1)
{
    return dot(incoming_perpundicular_normal, normal(p1 - p0, 1000)) * 0.0001f;
}


}//namespace cura<|MERGE_RESOLUTION|>--- conflicted
+++ resolved
@@ -18,14 +18,8 @@
     
     for (unsigned poly_idx = 0; poly_idx < polygons.size(); ++poly_idx) /// find closest point to initial starting point within each polygon +initialize picked
     {
-<<<<<<< HEAD
         const ConstPolygonRef poly = polygons[poly_idx];
         switch (type)
-=======
-        int best_points_idx = -1;
-        float bestDist = std::numeric_limits<float>::infinity();
-        for (unsigned int point_idx = 0; point_idx < poly.size(); point_idx++) /// get closest point in polygon
->>>>>>> 234e8697
         {
             case EZSeamType::USER_SPECIFIED:
                 polyStart.push_back(getClosestPointInPolygon(z_seam_pos, poly_idx));
@@ -35,29 +29,21 @@
                 break;
             default:
             {
-<<<<<<< HEAD
-                int best = -1;
+                int best_points_idx = -1;
                 float bestDist = std::numeric_limits<float>::infinity();
                 for (unsigned int point_idx = 0; point_idx < poly.size(); point_idx++) /// get closest point in polygon
                 {
                     float dist = vSize2f(poly[point_idx] - startPoint);
                     if (dist < bestDist)
                     {
-                        best = point_idx;
+                        best_points_idx = point_idx;
                         bestDist = dist;
                     }
                 }
-                polyStart.push_back(best);
+                polyStart.push_back(best_points_idx);
                 break;
             }
         }
-=======
-                best_points_idx = point_idx;
-                bestDist = dist;
-            }
-        }
-        polyStart.push_back(best_points_idx);
->>>>>>> 234e8697
         //picked.push_back(false); /// initialize all picked values as false
         assert(poly.size() != 2);
     }
