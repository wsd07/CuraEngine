--- conflicted
+++ resolved
@@ -3483,11 +3483,7 @@
             ZSeamConfig z_seam_config
                 = ZSeamConfig(EZSeamType::SHORTEST, gcode_layer.getLastPlannedPositionOrStartingPosition(), EZSeamCornerPrefType::Z_SEAM_CORNER_PREF_NONE, false);
             Shape disallowed_area_for_seams{};
-<<<<<<< HEAD
-            if (infill_extruder.settings_.get<bool>("support_z_seam_away_from_model") && gcode_layer.getLayerNr() >= 0)
-=======
             if (infill_extruder.settings_.get<bool>("support_z_seam_away_from_model") && (gcode_layer.getLayerNr() >= 0))
->>>>>>> b1986ae8
             {
                 for (std::shared_ptr<SliceMeshStorage> mesh_ptr : storage.meshes)
                 {
