#include "PrimeTower.h"

#include <limits>

#include "ExtruderTrain.h"
#include "sliceDataStorage.h"
#include "gcodeExport.h"
#include "gcodePlanner.h"
#include "infill.h"
#include "PrintFeature.h"

namespace cura 
{

PrimeTower::PrimeTower()
: current_pre_wipe_location_idx(0)
{
    for (int extruder_nr = 0; extruder_nr < MAX_EXTRUDERS; extruder_nr++)
    {
        last_prime_tower_poly_printed[extruder_nr] = -1;
    }
}



void PrimeTower::initConfigs(const MeshGroup* meshgroup)
{
    extruder_count = meshgroup->getExtruderCount();

    for (int extr = 0; extr < extruder_count; extr++)
    {
        config_per_extruder.emplace_back(PrintFeatureType::Support);// so that visualization in the old Cura still works (TODO)
    }
    for (int extr = 0; extr < extruder_count; extr++)
    {
        const ExtruderTrain* train = meshgroup->getExtruderTrain(extr);
        config_per_extruder[extr].init(train->getSettingInMillimetersPerSecond("speed_prime_tower"), train->getSettingInMillimetersPerSecond("acceleration_prime_tower"), train->getSettingInMillimetersPerSecond("jerk_prime_tower"), train->getSettingInMicrons("prime_tower_line_width"), train->getSettingInPercentage("prime_tower_flow"));
    }
}

void PrimeTower::setConfigs(const MeshGroup* meshgroup, const int layer_thickness)
{

    extruder_count = meshgroup->getExtruderCount();

    for (int extr = 0; extr < extruder_count; extr++)
    {
        GCodePathConfig& conf = config_per_extruder[extr];
        conf.setLayerHeight(layer_thickness);
    }
}

<<<<<<< HEAD
    

void PrimeTower::computePrimeTowerMax(SliceDataStorage& storage)
{ // compute storage.max_object_height_second_to_last_extruder, which is used to determine the highest point in the prime tower
        
    extruder_count = storage.meshgroup->getExtruderCount();
    
    int max_object_height_per_extruder[extruder_count]; 
    std::fill_n(max_object_height_per_extruder, extruder_count, -1); // unitialize all as -1
    { // compute max_object_height_per_extruder
        for (SliceMeshStorage& mesh : storage.meshes)
        {
            if (!mesh.getSettingBoolean("anti_overhang_mesh")
                && !mesh.getSettingBoolean("support_mesh")
            )
            {
                unsigned int extr_nr = mesh.getSettingAsIndex("extruder_nr");
                max_object_height_per_extruder[extr_nr] = 
                    std::max(   max_object_height_per_extruder[extr_nr]
                            ,   mesh.layer_nr_max_filled_layer  );
            }
        }
        int support_infill_extruder_nr = storage.getSettingAsIndex("support_infill_extruder_nr"); // TODO: support extruder should be configurable per object
        max_object_height_per_extruder[support_infill_extruder_nr] = 
        std::max(   max_object_height_per_extruder[support_infill_extruder_nr]
                ,   storage.support.layer_nr_max_filled_layer  ); 
        int support_skin_extruder_nr = storage.getSettingAsIndex("support_interface_extruder_nr"); // TODO: support skin extruder should be configurable per object
        max_object_height_per_extruder[support_skin_extruder_nr] = 
        std::max(   max_object_height_per_extruder[support_skin_extruder_nr]
                ,   storage.support.layer_nr_max_filled_layer  ); 
    }
    { // // compute max_object_height_second_to_last_extruder
        int extruder_max_object_height = 0;
        for (int extruder_nr = 1; extruder_nr < extruder_count; extruder_nr++)
        {
            if (max_object_height_per_extruder[extruder_nr] > max_object_height_per_extruder[extruder_max_object_height])
            {
                extruder_max_object_height = extruder_nr;
            }
        }
        int extruder_second_max_object_height = -1;
        for (int extruder_nr = 0; extruder_nr < extruder_count; extruder_nr++)
        {
            if (extruder_nr == extruder_max_object_height) { continue; }
            if (extruder_second_max_object_height == -1 || max_object_height_per_extruder[extruder_nr] > max_object_height_per_extruder[extruder_second_max_object_height])
            {
                extruder_second_max_object_height = extruder_nr;
            }
        }
        if (extruder_second_max_object_height < 0)
        {
            storage.max_object_height_second_to_last_extruder = -1;
        }
        else
        {
            storage.max_object_height_second_to_last_extruder = max_object_height_per_extruder[extruder_second_max_object_height];
        }
    }
}

=======
>>>>>>> bf618148
void PrimeTower::generateGroundpoly(const SliceDataStorage& storage)
{
    PolygonRef p = ground_poly.newPoly();
    int tower_size = storage.getSettingInMicrons("prime_tower_size");
    int tower_distance = 0; 
    int x = storage.getSettingInMicrons("prime_tower_position_x"); // storage.model_max.x
    int y = storage.getSettingInMicrons("prime_tower_position_y"); // storage.model_max.y
    p.add(Point(x + tower_distance, y + tower_distance));
    p.add(Point(x + tower_distance, y + tower_distance + tower_size));
    p.add(Point(x + tower_distance - tower_size, y + tower_distance + tower_size));
    p.add(Point(x + tower_distance - tower_size, y + tower_distance));

    post_wipe_point = Point(x + tower_distance - tower_size / 2, y + tower_distance + tower_size / 2);
}

void PrimeTower::generatePaths(const SliceDataStorage& storage)
{
    extruder_count = storage.meshgroup->getExtruderCount();
    if (storage.max_print_height_second_to_last_extruder >= 0 && storage.getSettingBoolean("prime_tower_enable"))
    {
        generatePaths_denseInfill(storage);
        generateWipeLocations(storage);
    }
}

void PrimeTower::generatePaths_denseInfill(const SliceDataStorage& storage)
{
    int n_patterns = 2; // alternating patterns between layers
    int infill_overlap = 60; // so that it can't be zero; EDIT: wtf?
    int extra_infill_shift = 0;

    generateGroundpoly(storage);

    int64_t z = 0; // (TODO) because the prime tower stores the paths for each extruder for once instead of generating each layer, we don't know the z position

    for (int extruder = 0; extruder < extruder_count; extruder++)
    {
        int line_width = storage.meshgroup->getExtruderTrain(extruder)->getSettingInMicrons("prime_tower_line_width");
        patterns_per_extruder.emplace_back(n_patterns);
        std::vector<Polygons>& patterns = patterns_per_extruder.back();
        for (int pattern_idx = 0; pattern_idx < n_patterns; pattern_idx++)
        {
            Polygons result_polygons; // should remain empty, since we generate lines pattern!
            int outline_offset = -line_width;
            int line_distance = line_width;
            double fill_angle = 45 + pattern_idx * 90;
            Polygons& result_lines = patterns[pattern_idx];
            Infill infill_comp(EFillMethod::LINES, ground_poly, outline_offset, line_width, line_distance, infill_overlap, fill_angle, z, extra_infill_shift);
            infill_comp.generate(result_polygons, result_lines);
        }
    }
}


void PrimeTower::addToGcode(const SliceDataStorage& storage, GCodePlanner& gcodeLayer, const GCodeExport& gcode, const int layer_nr, const int prev_extruder, bool wipe)
{
    if (!( storage.max_print_height_second_to_last_extruder >= 0 && storage.getSettingInMicrons("prime_tower_size") > 0) )
    {
        return;
    }
    bool prime_tower_added = false;
    for (int extruder = 0; extruder <  storage.meshgroup->getExtruderCount() && !prime_tower_added; extruder++)
    {
        prime_tower_added = last_prime_tower_poly_printed[extruder] == int(layer_nr);
    }
    if (prime_tower_added)
    { // don't print the prime tower if it has been printed already
        return;
    }

    if (layer_nr > storage.max_print_height_second_to_last_extruder + 1)
    {
        return;
    }

    int new_extruder = gcodeLayer.getExtruder();
    if (prev_extruder == gcodeLayer.getExtruder())
    {
        wipe = false;
    }
    // pre-wipe:
    if (wipe)
    {
        preWipe(storage, gcodeLayer, new_extruder);
    }

    addToGcode_denseInfill(storage, gcodeLayer, gcode, layer_nr, prev_extruder);

    // post-wipe:
    if (false && wipe) // TODO: make a separate setting for the post-wipe!
    { //Make sure we wipe the old extruder on the prime tower.
        gcodeLayer.addTravel(post_wipe_point - gcode.getExtruderOffset(prev_extruder) + gcode.getExtruderOffset(new_extruder));
    }
}

void PrimeTower::addToGcode_denseInfill(const SliceDataStorage& storage, GCodePlanner& gcodeLayer, const GCodeExport& gcode, const int layer_nr, const int prev_extruder)
{
    int new_extruder = gcodeLayer.getExtruder();

    Polygons& pattern = patterns_per_extruder[new_extruder][layer_nr % 2];


    GCodePathConfig& config = config_per_extruder[new_extruder];
    int start_idx = 0; // TODO: figure out which idx is closest to the far right corner

    Polygon outer_wall = ground_poly.offset(-config.getLineWidth() / 2).back();
    gcodeLayer.addPolygon(outer_wall, start_idx, &config);
    gcodeLayer.addLinesByOptimizer(pattern, &config, SpaceFillType::Lines);

    last_prime_tower_poly_printed[new_extruder] = layer_nr;

    CommandSocket::sendPolygons(PrintFeatureType::Support, pattern, config.getLineWidth());
}

Point PrimeTower::getLocationBeforePrimeTower(const SliceDataStorage& storage)
{
    Point ret(0, 0);
    int absolute_starting_points = 0;
    for (int extruder_nr = 0; extruder_nr < storage.meshgroup->getExtruderCount(); extruder_nr++)
    {
        ExtruderTrain& train = *storage.meshgroup->getExtruderTrain(0);
        if (train.getSettingBoolean("machine_extruder_start_pos_abs"))
        {
            ret += Point(train.getSettingInMicrons("machine_extruder_start_pos_x"), train.getSettingInMicrons("machine_extruder_start_pos_y"));
            absolute_starting_points++;
        }
    }
    if (absolute_starting_points > 0)
    { // take the average over all absolute starting positions
        ret /= absolute_starting_points;
    }
    else
    { // use the middle of the bed
        if (!storage.getSettingBoolean("machine_center_is_zero"))
        {
            ret = Point(storage.getSettingInMicrons("machine_width"), storage.getSettingInMicrons("machine_depth")) / 2;
        }
        // otherwise keep (0, 0)
    }
    return ret;
}

void PrimeTower::generateWipeLocations(const SliceDataStorage& storage)
{
    Point from = getLocationBeforePrimeTower(storage);

    // take the closer corner of the wipe tower and generate wipe locations on that side only:
    //
    //     |
    //     |
    //     +-----
    //  .
    //  ^ nozzle switch location

    PolygonsPointIndex segment_start; // from where to start the sequence of wipe points
    PolygonsPointIndex segment_end; // where to end the sequence of wipe points

    // find the single line segment closest to [from] pointing most toward [from]
    PolygonsPointIndex closest_vert = PolygonUtils::findNearestVert(from, ground_poly);
    PolygonsPointIndex prev = closest_vert.prev();
    PolygonsPointIndex next = closest_vert.next();
    int64_t prev_dot_score = dot(from - closest_vert.p(), turn90CCW(prev.p() - closest_vert.p()));
    int64_t next_dot_score = dot(from - closest_vert.p(), turn90CCW(closest_vert.p() - next.p()));
    if (prev_dot_score > next_dot_score)
    {
        segment_start = prev;
        segment_end = closest_vert;
    }
    else
    {
        segment_start = closest_vert;
        segment_end = next;
    }

    // TODO: come up with alternatives for better segments once the prime tower can be different shapes

    PolygonUtils::spreadDots(segment_start, segment_end, number_of_pre_wipe_locations, pre_wipe_locations);
}

void PrimeTower::preWipe(const SliceDataStorage& storage, GCodePlanner& gcode_layer, const int extruder_nr)
{
    const ClosestPolygonPoint wipe_location = pre_wipe_locations[current_pre_wipe_location_idx];
    current_pre_wipe_location_idx = (current_pre_wipe_location_idx + pre_wipe_location_skip) % number_of_pre_wipe_locations;

    ExtruderTrain& train = *storage.meshgroup->getExtruderTrain(extruder_nr);
    const int inward_dist = train.getSettingInMicrons("machine_nozzle_size") * 3 / 2 ;
    const int start_dist = train.getSettingInMicrons("machine_nozzle_size") * 2;
    const Point end = PolygonUtils::moveInsideDiagonally(wipe_location, inward_dist);
    const Point outward_dir = wipe_location.location - end;
    const Point start = wipe_location.location + normal(outward_dir, start_dist);
    // for hollow wipe tower:
    // start from above
    // go to the level of the previous layer
    // wipe
    // go to normal layer height (automatically on the next extrusion move...
    gcode_layer.addTravel(start); // TODO: verify that this move has a z hop ==> cylindric wipe tower
//     gcode_layer.makeLastPathZhopped which calls forceNewPathStart TODO ==> cylindric wipe tower
    float flow = 0.0001; // force this path being interpreted as an extrusion path, so that no Z hop will occur (TODO: really separately handle travel and extrusion moves)
    gcode_layer.addExtrusionMove(end, &config_per_extruder[extruder_nr], SpaceFillType::None, flow);
}


}//namespace cura<|MERGE_RESOLUTION|>--- conflicted
+++ resolved
@@ -50,69 +50,6 @@
     }
 }
 
-<<<<<<< HEAD
-    
-
-void PrimeTower::computePrimeTowerMax(SliceDataStorage& storage)
-{ // compute storage.max_object_height_second_to_last_extruder, which is used to determine the highest point in the prime tower
-        
-    extruder_count = storage.meshgroup->getExtruderCount();
-    
-    int max_object_height_per_extruder[extruder_count]; 
-    std::fill_n(max_object_height_per_extruder, extruder_count, -1); // unitialize all as -1
-    { // compute max_object_height_per_extruder
-        for (SliceMeshStorage& mesh : storage.meshes)
-        {
-            if (!mesh.getSettingBoolean("anti_overhang_mesh")
-                && !mesh.getSettingBoolean("support_mesh")
-            )
-            {
-                unsigned int extr_nr = mesh.getSettingAsIndex("extruder_nr");
-                max_object_height_per_extruder[extr_nr] = 
-                    std::max(   max_object_height_per_extruder[extr_nr]
-                            ,   mesh.layer_nr_max_filled_layer  );
-            }
-        }
-        int support_infill_extruder_nr = storage.getSettingAsIndex("support_infill_extruder_nr"); // TODO: support extruder should be configurable per object
-        max_object_height_per_extruder[support_infill_extruder_nr] = 
-        std::max(   max_object_height_per_extruder[support_infill_extruder_nr]
-                ,   storage.support.layer_nr_max_filled_layer  ); 
-        int support_skin_extruder_nr = storage.getSettingAsIndex("support_interface_extruder_nr"); // TODO: support skin extruder should be configurable per object
-        max_object_height_per_extruder[support_skin_extruder_nr] = 
-        std::max(   max_object_height_per_extruder[support_skin_extruder_nr]
-                ,   storage.support.layer_nr_max_filled_layer  ); 
-    }
-    { // // compute max_object_height_second_to_last_extruder
-        int extruder_max_object_height = 0;
-        for (int extruder_nr = 1; extruder_nr < extruder_count; extruder_nr++)
-        {
-            if (max_object_height_per_extruder[extruder_nr] > max_object_height_per_extruder[extruder_max_object_height])
-            {
-                extruder_max_object_height = extruder_nr;
-            }
-        }
-        int extruder_second_max_object_height = -1;
-        for (int extruder_nr = 0; extruder_nr < extruder_count; extruder_nr++)
-        {
-            if (extruder_nr == extruder_max_object_height) { continue; }
-            if (extruder_second_max_object_height == -1 || max_object_height_per_extruder[extruder_nr] > max_object_height_per_extruder[extruder_second_max_object_height])
-            {
-                extruder_second_max_object_height = extruder_nr;
-            }
-        }
-        if (extruder_second_max_object_height < 0)
-        {
-            storage.max_object_height_second_to_last_extruder = -1;
-        }
-        else
-        {
-            storage.max_object_height_second_to_last_extruder = max_object_height_per_extruder[extruder_second_max_object_height];
-        }
-    }
-}
-
-=======
->>>>>>> bf618148
 void PrimeTower::generateGroundpoly(const SliceDataStorage& storage)
 {
     PolygonRef p = ground_poly.newPoly();
