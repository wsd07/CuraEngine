--- conflicted
+++ resolved
@@ -1097,20 +1097,11 @@
     }
 }
 
-<<<<<<< HEAD
-
-Polygons TreeModelVolumes::calculateMachineBorderCollision(Polygon machine_border)
-{
-    Polygons machine_volume_border;
-    machine_volume_border.add(machine_border.offset(1000000)); // Put a border of 1m around the print volume so that we don't collide.
-    machine_border.reverse(); // Makes the polygon negative so that we subtract the actual volume from the collision area.
-    machine_volume_border.add(machine_border);
-=======
+
 Polygons TreeModelVolumes::calculateMachineBorderCollision(const Polygons&& machine_border)
 {
     Polygons machine_volume_border = machine_border.offset(MM2INT(1000.0)); // Put a border of 1 meter around the print volume so that we don't collide.
     machine_volume_border = machine_volume_border.difference(machine_border); // Subtract the actual volume from the collision area.
->>>>>>> d5918b9a
     return machine_volume_border;
 }
 
