--- conflicted
+++ resolved
@@ -365,14 +365,7 @@
         }
         if (include_prime_tower && primeTower.enabled_ && (extruder_nr == -1 || (! primeTower.extruder_order_.empty() && extruder_nr == primeTower.extruder_order_[0])))
         {
-<<<<<<< HEAD
-            if (primeTower.enabled_)
-            {
-                total.push_back(primeTower.getOuterPoly(layer_nr));
-            }
-=======
-            total.add(primeTower.getOuterPoly(layer_nr));
->>>>>>> fb484b82
+            total.push_back(primeTower.getOuterPoly(layer_nr));
         }
         return total;
     }
