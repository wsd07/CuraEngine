--- conflicted
+++ resolved
@@ -491,13 +491,8 @@
         }
         if (adhesion_type == EPlatformAdhesion::RAFT)
         {
-<<<<<<< HEAD
-            const LayerIndex raft_base_layer_index = -Raft::getTotalExtraLayers();
-            if (layer_nr < raft_base_layer_index + Raft::getBottomLayers()) // Base layer.
-=======
             const Raft::LayerType layer_type = Raft::getLayerType(layer_nr);
             if (layer_type == Raft::RaftBase)
->>>>>>> 50048964
             {
                 ret[mesh_group_settings.get<ExtruderTrain&>("raft_base_extruder_nr").extruder_nr_] = true;
                 // When using a raft, all prime blobs need to be on the lowest layer (the build plate).
@@ -509,11 +504,7 @@
                     }
                 }
             }
-<<<<<<< HEAD
-            else if (layer_nr < raft_base_layer_index + Raft::getBottomLayers() + Raft::getInterfaceLayers()) // Interface layer.
-=======
             else if (layer_type == Raft::RaftInterface)
->>>>>>> 50048964
             {
                 ret[mesh_group_settings.get<ExtruderTrain&>("raft_interface_extruder_nr").extruder_nr_] = true;
             }
