//Copyright (c) 2021 Ultimaker B.V.
//CuraEngine is released under the terms of the AGPLv3 or higher.

#include "Comb.h"

#include <algorithm>
#include <functional> // function
#include <unordered_set>

#include "CombPaths.h"
#include "LinePolygonsCrossings.h"
#include "../Application.h"
#include "../ExtruderTrain.h"
#include "../Slice.h"
#include "../utils/linearAlg2D.h"
#include "../utils/PolygonsPointIndex.h"
#include "../sliceDataStorage.h"
#include "../utils/SVG.h"

namespace cura {

LocToLineGrid& Comb::getOutsideLocToLine()
{
    return **outside_loc_to_line;
}

Polygons& Comb::getBoundaryOutside()
{
    return *boundary_outside;
}

Comb::Comb(const SliceDataStorage& storage, const LayerIndex layer_nr, const Polygons& comb_boundary_inside_minimum, const Polygons& comb_boundary_inside_optimal, coord_t comb_boundary_offset, coord_t travel_avoid_distance, coord_t move_inside_distance)
: storage(storage)
, layer_nr(layer_nr)
, offset_from_outlines(comb_boundary_offset) // between second wall and infill / other walls
, max_moveInside_distance2(offset_from_outlines * 2 * offset_from_outlines * 2)
, offset_from_inside_to_outside(offset_from_outlines + travel_avoid_distance)
, max_crossing_dist2(offset_from_inside_to_outside * offset_from_inside_to_outside * 2) // so max_crossing_dist = offset_from_inside_to_outside * sqrt(2) =approx 1.5 to allow for slightly diagonal crossings and slightly inaccurate crossing computation
, boundary_inside_minimum( comb_boundary_inside_minimum ) // copy the boundary, because the partsView_inside will reorder the polygons
, boundary_inside_optimal( comb_boundary_inside_optimal ) // copy the boundary, because the partsView_inside will reorder the polygons
, partsView_inside_minimum( boundary_inside_minimum.splitIntoPartsView() ) // WARNING !! changes the order of boundary_inside !!
, partsView_inside_optimal( boundary_inside_optimal.splitIntoPartsView() ) // WARNING !! changes the order of boundary_inside !!
, inside_loc_to_line_minimum(PolygonUtils::createLocToLineGrid(boundary_inside_minimum, comb_boundary_offset))
, inside_loc_to_line_optimal(PolygonUtils::createLocToLineGrid(boundary_inside_optimal, comb_boundary_offset))
, boundary_outside(
        [&storage, layer_nr, travel_avoid_distance]()
        {
            const std::vector<bool> extruder_is_used = storage.getExtrudersUsed();
            bool travel_avoid_supports = false;
            for (const ExtruderTrain& extruder : Application::getInstance().current_slice->scene.extruders)
            {
                travel_avoid_supports |= extruder_is_used[extruder.extruder_nr] && extruder.settings.get<bool>("travel_avoid_other_parts") && extruder.settings.get<bool>("travel_avoid_supports");
            }
            return storage.getLayerOutlines(layer_nr, travel_avoid_supports, travel_avoid_supports).offset(travel_avoid_distance);
        }
    )
, outside_loc_to_line(
        [](Comb* comber, const int64_t offset_from_inside_to_outside)
        {
            return PolygonUtils::createLocToLineGrid(comber->getBoundaryOutside(), offset_from_inside_to_outside * 3 / 2);
        }
        , this
        , offset_from_inside_to_outside
    )
, move_inside_distance(move_inside_distance)
{
}

<<<<<<< HEAD
bool Comb::calc(const ExtruderTrain& train, Point startPoint, Point endPoint, CombPaths& combPaths, bool _startInside, bool _endInside, coord_t max_comb_distance_ignored, bool &unretract_before_last_travel_move)
=======
Comb::~Comb()
{
    if (inside_loc_to_line_minimum)
    {
        delete inside_loc_to_line_minimum;
    }
    if (inside_loc_to_line_optimal)
    {
        delete inside_loc_to_line_optimal;
    }
}

bool Comb::calc(const ExtruderTrain& train, Point start_point, Point end_point, CombPaths& comb_paths, bool _start_inside, bool _end_inside, coord_t max_comb_distance_ignored, bool &unretract_before_last_travel_move)
>>>>>>> 1ba64cf3
{
    if (shorterThen(end_point - start_point, max_comb_distance_ignored))
    {
        return true;
    }
    const Point travel_end_point_before_combing = end_point;
    //Move start and end point inside the optimal comb boundary
    unsigned int start_inside_poly = NO_INDEX;
<<<<<<< HEAD
    const bool startInside = moveInside(boundary_inside_optimal, _startInside, inside_loc_to_line_optimal.get(), startPoint, start_inside_poly);

    unsigned int end_inside_poly = NO_INDEX;
    const bool endInside = moveInside(boundary_inside_optimal, _endInside, inside_loc_to_line_optimal.get(), endPoint, end_inside_poly);
=======
    const bool start_inside = moveInside(boundary_inside_optimal, _start_inside, inside_loc_to_line_optimal, start_point, start_inside_poly);

    unsigned int end_inside_poly = NO_INDEX;
    const bool end_inside = moveInside(boundary_inside_optimal, _end_inside, inside_loc_to_line_optimal, end_point, end_inside_poly);
>>>>>>> 1ba64cf3

    unsigned int start_part_boundary_poly_idx = NO_INDEX;		// Added initial value to stop MSVC throwing an exception in debug mode
    unsigned int end_part_boundary_poly_idx = NO_INDEX;
    unsigned int start_part_idx =   (start_inside_poly == NO_INDEX)?    NO_INDEX : partsView_inside_optimal.getPartContaining(start_inside_poly, &start_part_boundary_poly_idx);
    unsigned int end_part_idx =     (end_inside_poly == NO_INDEX)?      NO_INDEX : partsView_inside_optimal.getPartContaining(end_inside_poly, &end_part_boundary_poly_idx);

    const bool perform_z_hops = train.settings.get<bool>("retraction_hop_enabled");
    const bool perform_z_hops_only_when_collides = train.settings.get<bool>("retraction_hop_only_when_collides");
    const bool fail_on_unavoidable_obstacles = perform_z_hops && perform_z_hops_only_when_collides;

    // normal combing within part using optimal comb boundary
    if (start_inside && end_inside && start_part_idx == end_part_idx)
    {
        PolygonsPart part = partsView_inside_optimal.assemblePart(start_part_idx);
        comb_paths.emplace_back();
        const bool combing_succeeded = LinePolygonsCrossings::comb(part, *inside_loc_to_line_optimal, start_point, end_point, comb_paths.back(), -offset_dist_to_get_from_on_the_polygon_to_outside, max_comb_distance_ignored, fail_on_unavoidable_obstacles);
        // If the endpoint of the travel path changes with combing, then it means that we are moving to an outer wall
        // and we should unretract before the last travel move when travelling to that outer wall
        unretract_before_last_travel_move = combing_succeeded && end_point != travel_end_point_before_combing;
        return combing_succeeded;
    }

    // Move start and end point inside the minimum comb boundary
    unsigned int start_inside_poly_min = NO_INDEX;
<<<<<<< HEAD
    const bool startInsideMin = moveInside(boundary_inside_minimum, _startInside, inside_loc_to_line_minimum.get(), startPoint, start_inside_poly_min);

    unsigned int end_inside_poly_min = NO_INDEX;
    const bool endInsideMin = moveInside(boundary_inside_minimum, _endInside, inside_loc_to_line_minimum.get(), endPoint, end_inside_poly_min);
=======
    const bool start_inside_min = moveInside(boundary_inside_minimum, _start_inside, inside_loc_to_line_minimum, start_point, start_inside_poly_min);

    unsigned int end_inside_poly_min = NO_INDEX;
    const bool end_inside_min = moveInside(boundary_inside_minimum, _end_inside, inside_loc_to_line_minimum, end_point, end_inside_poly_min);
>>>>>>> 1ba64cf3

    unsigned int start_part_boundary_poly_idx_min;
    unsigned int end_part_boundary_poly_idx_min;
    unsigned int start_part_idx_min =   (start_inside_poly_min == NO_INDEX)?    NO_INDEX : partsView_inside_minimum.getPartContaining(start_inside_poly_min, &start_part_boundary_poly_idx_min);
    unsigned int end_part_idx_min =     (end_inside_poly_min == NO_INDEX)?      NO_INDEX : partsView_inside_minimum.getPartContaining(end_inside_poly_min, &end_part_boundary_poly_idx_min);

    CombPath result_path;
    bool comb_result;

    // normal combing within part using minimum comb boundary
    if (start_inside_min && end_inside_min && start_part_idx_min == end_part_idx_min)
    {
        PolygonsPart part = partsView_inside_minimum.assemblePart(start_part_idx_min);
        comb_paths.emplace_back();

        comb_result = LinePolygonsCrossings::comb(part, *inside_loc_to_line_minimum, start_point, end_point, result_path, -offset_dist_to_get_from_on_the_polygon_to_outside, max_comb_distance_ignored, fail_on_unavoidable_obstacles);
        Comb::moveCombPathInside(boundary_inside_minimum, boundary_inside_optimal, result_path, comb_paths.back());  // add altered result_path to combPaths.back()
        // If the endpoint of the travel path changes with combing, then it means that we are moving to an outer wall
        // and we should unretract before the last travel move when travelling to that outer wall
        unretract_before_last_travel_move = comb_result && end_point != travel_end_point_before_combing;
        return comb_result;
    }

    // comb inside part to edge (if needed) >> move through air avoiding other parts >> comb inside end part upto the endpoint (if needed)
    //  INSIDE  |          in_between            |            OUTSIDE     |              in_between         |     INSIDE
    //        ^crossing_1_in     ^crossing_1_mid  ^crossing_1_out        ^crossing_2_out    ^crossing_2_mid   ^crossing_2_in
    //
    // when startPoint is inside crossing_1_in is of interest
    // when it is in between inside and outside it is equal to crossing_1_mid

    if (perform_z_hops && !perform_z_hops_only_when_collides) //Combing via outside makes combing fail.
    {
        return false;
    }

<<<<<<< HEAD
    //Find the crossings using the minimum comb boundary, since it's guaranteed to be as close as we can get to the destination.
    //Getting as close as possible prevents exiting the polygon in the wrong direction (e.g. into a hole instead of to the outside).
    Crossing start_crossing(startPoint, startInsideMin, start_part_idx_min, start_part_boundary_poly_idx_min, boundary_inside_minimum, *inside_loc_to_line_minimum);
    Crossing end_crossing(endPoint, endInsideMin, end_part_idx_min, end_part_boundary_poly_idx_min, boundary_inside_minimum, *inside_loc_to_line_minimum);

    { // find crossing over the in-between area between inside and outside
        start_crossing.findCrossingInOrMid(partsView_inside_minimum, endPoint);
        end_crossing.findCrossingInOrMid(partsView_inside_minimum, start_crossing.in_or_mid);
=======
    Crossing start_crossing(start_point, start_inside, start_part_idx, start_part_boundary_poly_idx, boundary_inside_optimal, inside_loc_to_line_optimal);
    Crossing end_crossing(end_point, end_inside, end_part_idx, end_part_boundary_poly_idx, boundary_inside_optimal, inside_loc_to_line_optimal);

    { // find crossing over the in-between area between inside and outside
        start_crossing.findCrossingInOrMid(partsView_inside_optimal, end_point);
        end_crossing.findCrossingInOrMid(partsView_inside_optimal, start_crossing.in_or_mid);
>>>>>>> 1ba64cf3
    }

    bool skip_avoid_other_parts_path = false;
    if (vSize2(start_crossing.in_or_mid - end_crossing.in_or_mid) < offset_from_inside_to_outside * offset_from_inside_to_outside * 4)
    { // parts are next to eachother, i.e. the direct crossing will always be smaller than two crossings via outside
        skip_avoid_other_parts_path = true;
    }

    const std::vector<bool> extruder_is_used = storage.getExtrudersUsed(layer_nr);
    bool travel_avoid_other_parts = false;
    for (const ExtruderTrain& train : Application::getInstance().current_slice->scene.extruders)
    {
        travel_avoid_other_parts |= extruder_is_used[train.extruder_nr] && train.settings.get<bool>("travel_avoid_other_parts");
    }

    if (travel_avoid_other_parts && !skip_avoid_other_parts_path)
    { // compute the crossing points when moving through air
        // comb through all air, since generally the outside consists of a single part

        bool success = start_crossing.findOutside(*boundary_outside, end_crossing.in_or_mid, fail_on_unavoidable_obstacles, *this);
        if (!success)
        {
            return false;
        }

        success = end_crossing.findOutside(*boundary_outside, start_crossing.out, fail_on_unavoidable_obstacles, *this);
        if (!success)
        {
            return false;
        }
    }

    // generate the actual comb paths
<<<<<<< HEAD
    if (startInsideMin)
    {
        // start to boundary
        assert(start_crossing.dest_part.size() > 0 && "The part we start inside when combing should have been computed already!");
        combPaths.emplace_back();
        //If we're inside the optimal bound, first try the optimal combing path. If it fails, use the minimum path instead.
        constexpr bool fail_for_optimum_bound = true;
        bool combing_succeeded = startInside && LinePolygonsCrossings::comb(boundary_inside_optimal, *inside_loc_to_line_optimal, startPoint, start_crossing.in_or_mid, combPaths.back(), -offset_dist_to_get_from_on_the_polygon_to_outside, max_comb_distance_ignored, fail_for_optimum_bound);
        if(!combing_succeeded)
        {
            combing_succeeded = LinePolygonsCrossings::comb(start_crossing.dest_part, *inside_loc_to_line_minimum, startPoint, start_crossing.in_or_mid, combPaths.back(), -offset_dist_to_get_from_on_the_polygon_to_outside, max_comb_distance_ignored, fail_on_unavoidable_obstacles);
        }
=======
    if (start_inside)
    {
        // start to boundary
        assert(start_crossing.dest_part.size() > 0 && "The part we start inside when combing should have been computed already!");
        comb_paths.emplace_back();
        bool combing_succeeded = LinePolygonsCrossings::comb(start_crossing.dest_part, *inside_loc_to_line_optimal, start_point, start_crossing.in_or_mid, comb_paths.back(), -offset_dist_to_get_from_on_the_polygon_to_outside, max_comb_distance_ignored, fail_on_unavoidable_obstacles);
>>>>>>> 1ba64cf3
        if (!combing_succeeded)
        { // Couldn't comb between start point and computed crossing from the start part! Happens for very thin parts when the offset_to_get_off_boundary moves points to outside the polygon
            return false;
        }
    }

    // through air from boundary to boundary
    if (travel_avoid_other_parts && !skip_avoid_other_parts_path)
    {
        comb_paths.emplace_back();
        comb_paths.throughAir = true;
        if ( vSize(start_crossing.in_or_mid - end_crossing.in_or_mid) < vSize(start_crossing.in_or_mid - start_crossing.out) + vSize(end_crossing.in_or_mid - end_crossing.out) )
        { // via outside is moving more over the in-between zone
            comb_paths.back().push_back(start_crossing.in_or_mid);
            comb_paths.back().push_back(end_crossing.in_or_mid);
        }
        else
        {
            bool combing_succeeded = LinePolygonsCrossings::comb(*boundary_outside, getOutsideLocToLine(), start_crossing.out, end_crossing.out, comb_paths.back(), offset_dist_to_get_from_on_the_polygon_to_outside, max_comb_distance_ignored, fail_on_unavoidable_obstacles);
            if (!combing_succeeded)
            {
                return false;
            }
        }
    }
    else
    { // directly through air (not avoiding other parts)
        comb_paths.emplace_back();
        comb_paths.throughAir = true;
        comb_paths.back().cross_boundary = true; // note: we don't actually know whether this is cross boundary, but it might very well be
        comb_paths.back().push_back(start_crossing.in_or_mid);
        comb_paths.back().push_back(end_crossing.in_or_mid);
    }
    if (skip_avoid_other_parts_path)
    {
        if (start_inside == end_inside && start_part_idx == end_part_idx)
        {
            if (start_inside)
            { // both start and end are inside
                comb_paths.back().cross_boundary = PolygonUtils::polygonCollidesWithLineSegment(start_point, end_point, *inside_loc_to_line_optimal);
            }
            else
            { // both start and end are outside
                comb_paths.back().cross_boundary = PolygonUtils::polygonCollidesWithLineSegment(start_point, end_point, getOutsideLocToLine());
            }
        }
        else
        {
            comb_paths.back().cross_boundary = true;
        }
    }

    if (end_inside)
    {
        // boundary to end
        assert(end_crossing.dest_part.size() > 0 && "The part we end up inside when combing should have been computed already!");
<<<<<<< HEAD
        combPaths.emplace_back();
        //If we're inside the optimal bound, first try the optimal combing path. If it fails, use the minimum path instead.
        constexpr bool fail_for_optimum_bound = true;
        bool combing_succeeded = endInside && LinePolygonsCrossings::comb(boundary_inside_optimal, *inside_loc_to_line_optimal, end_crossing.in_or_mid, endPoint, combPaths.back(), -offset_dist_to_get_from_on_the_polygon_to_outside, max_comb_distance_ignored, fail_for_optimum_bound);
        if(!combing_succeeded)
        {
            combing_succeeded = LinePolygonsCrossings::comb(end_crossing.dest_part, *inside_loc_to_line_minimum, end_crossing.in_or_mid, endPoint, combPaths.back(), -offset_dist_to_get_from_on_the_polygon_to_outside, max_comb_distance_ignored, fail_on_unavoidable_obstacles);
        }
=======
        comb_paths.emplace_back();

        bool combing_succeeded = LinePolygonsCrossings::comb(end_crossing.dest_part, *inside_loc_to_line_optimal, end_crossing.in_or_mid, end_point, comb_paths.back(), -offset_dist_to_get_from_on_the_polygon_to_outside, max_comb_distance_ignored, fail_on_unavoidable_obstacles);
>>>>>>> 1ba64cf3
        // If the endpoint of the travel path changes with combing, then it means that we are moving to an outer wall
        // and we should unretract before the last travel move when travelling to that outer wall
        unretract_before_last_travel_move = combing_succeeded && end_point != travel_end_point_before_combing;
        if (!combing_succeeded)
        { // Couldn't comb between end point and computed crossing to the end part! Happens for very thin parts when the offset_to_get_off_boundary moves points to outside the polygon
            return false;
        }
    }

    return true;
}

// Try to move comb_path_input points inside by the amount of `move_inside_distance` and see if the points are still in boundary_inside_optimal, add result in comb_path_output
void Comb::moveCombPathInside(Polygons& boundary_inside, Polygons& boundary_inside_optimal, CombPath& comb_path_input, CombPath& comb_path_output)
{
    const coord_t dist = move_inside_distance;
    const coord_t dist2 = dist * dist;

    if (comb_path_input.size() == 0)
    {
        return;
    }
    comb_path_output.push_back(comb_path_input[0]);
    for(unsigned int point_idx = 1; point_idx<comb_path_input.size()-1; point_idx++)
    {
        Point new_point = Point(comb_path_input[point_idx]);
        PolygonUtils::moveInside(boundary_inside, new_point, dist, dist2);

        if (boundary_inside_optimal.inside(new_point))
        {
            comb_path_output.push_back(new_point);
        }
        else
        {
            comb_path_output.push_back(comb_path_input[point_idx]);
        }
    }
    if (comb_path_input.size() > 1)
    {
        comb_path_output.push_back(comb_path_input[comb_path_input.size() - 1]);
    }

}

Comb::Crossing::Crossing(const Point& dest_point, const bool dest_is_inside, const unsigned int dest_part_idx, const unsigned int dest_part_boundary_crossing_poly_idx, const Polygons& boundary_inside, const LocToLineGrid& inside_loc_to_line)
: dest_is_inside(dest_is_inside)
, boundary_inside(boundary_inside)
, inside_loc_to_line(inside_loc_to_line)
, dest_point(dest_point)
, dest_part_idx(dest_part_idx)
{
    if (dest_is_inside)
    {
        dest_crossing_poly.emplace(boundary_inside[dest_part_boundary_crossing_poly_idx]); // initialize with most obvious poly, cause mostly a combing move will move outside the part, rather than inside a hole in the part
    }
}

bool Comb::moveInside(Polygons& boundary_inside, bool is_inside, LocToLineGrid* inside_loc_to_line, Point& dest_point, unsigned int& inside_poly)
{
    if (is_inside)
    {
        ClosestPolygonPoint cpp = PolygonUtils::ensureInsideOrOutside(boundary_inside, dest_point, offset_extra_start_end, max_moveInside_distance2, &boundary_inside, inside_loc_to_line);
        if (!cpp.isValid())
        {
            return false;
        }
        else
        {
            inside_poly = cpp.poly_idx;
            return true;
        }
    }
    return false;
}

void Comb::Crossing::findCrossingInOrMid(const PartsView& partsView_inside, const Point close_to)
{
    if (dest_is_inside)
    { // in-case
        // find the point on the start inside-polygon closest to the endpoint, but also kind of close to the start point
        Point _dest_point(dest_point); // copy to local variable for lambda capture
        std::function<int(Point)> close_towards_start_penalty_function([_dest_point](Point candidate){ return vSize2((candidate - _dest_point) / 10); });
        dest_part = partsView_inside.assemblePart(dest_part_idx);

        ClosestPolygonPoint boundary_crossing_point;
        { // set [result] to a point on the destination part closest to close_to (but also a bit close to _dest_point)
            std::unordered_set<unsigned int> dest_part_poly_indices;
            for (unsigned int poly_idx : partsView_inside[dest_part_idx])
            {
                dest_part_poly_indices.emplace(poly_idx);
            }
            coord_t dist2_score = std::numeric_limits<coord_t>::max();
            std::function<bool (const PolygonsPointIndex&)> line_processor
                = [close_to, _dest_point, &boundary_crossing_point, &dist2_score, &dest_part_poly_indices](const PolygonsPointIndex& boundary_segment)
                {
                    if (dest_part_poly_indices.find(boundary_segment.poly_idx) == dest_part_poly_indices.end())
                    { // we're not looking at a polygon from the dest_part
                        return true; // a.k.a. continue;
                    }
                    Point closest_here = LinearAlg2D::getClosestOnLineSegment(close_to, boundary_segment.p(), boundary_segment.next().p());
                    coord_t dist2_score_here = vSize2(close_to - closest_here) + vSize2(_dest_point - closest_here) / 10;
                    if (dist2_score_here < dist2_score)
                    {
                        dist2_score = dist2_score_here;
                        boundary_crossing_point = ClosestPolygonPoint(closest_here, boundary_segment.point_idx, boundary_segment.getPolygon(), boundary_segment.poly_idx);
                    }
                    return true;
                };
            inside_loc_to_line.processLine(std::make_pair(dest_point, close_to), line_processor);
        }

        Point result(boundary_crossing_point.p()); // the inside point of the crossing
        if (!boundary_crossing_point.isValid())
        { // no point has been found in the sparse grid
            result = dest_point;
        }

        ClosestPolygonPoint crossing_1_in_cp = PolygonUtils::ensureInsideOrOutside(dest_part, result, boundary_crossing_point, offset_dist_to_get_from_on_the_polygon_to_outside, &boundary_inside, &inside_loc_to_line, close_towards_start_penalty_function);
        if (crossing_1_in_cp.isValid())
        {
            dest_crossing_poly = crossing_1_in_cp.poly;
            in_or_mid = result;
        }
        else
        { // part is too small to be ensuring a point inside with the given distance
            in_or_mid = dest_point; // just use the startPoint or endPoint itself
        }
    }
    else
    { // mid-case
        in_or_mid = dest_point;
    }
}

bool Comb::Crossing::findOutside(const Polygons& outside, const Point close_to, const bool fail_on_unavoidable_obstacles, Comb& comber)
{
    out = in_or_mid;
    if (dest_is_inside || outside.inside(in_or_mid, true)) // start in_between
    { // move outside
        Point preferred_crossing_1_out = in_or_mid + normal(close_to - in_or_mid, comber.offset_from_inside_to_outside);
        std::function<int(Point)> close_to_penalty_function([preferred_crossing_1_out](Point candidate){ return vSize2((candidate - preferred_crossing_1_out) / 2); });
        std::optional<ClosestPolygonPoint> crossing_1_out_cpp = PolygonUtils::findClose(in_or_mid, outside, comber.getOutsideLocToLine(), close_to_penalty_function);
        if (crossing_1_out_cpp)
        {
            out = PolygonUtils::moveOutside(*crossing_1_out_cpp, comber.offset_dist_to_get_from_on_the_polygon_to_outside);
        }
        else
        {
            PolygonUtils::moveOutside(outside, out, comber.offset_dist_to_get_from_on_the_polygon_to_outside);
        }
    }
    int64_t in_out_dist2_1 = vSize2(out - in_or_mid);
    if (dest_is_inside && in_out_dist2_1 > comber.max_crossing_dist2) // moveInside moved too far
    { // if move is too far over in_between
        // find crossing closer by
        assert(dest_crossing_poly && "destination crossing poly should have been instantiated!");
        std::shared_ptr<std::pair<ClosestPolygonPoint, ClosestPolygonPoint>> best = findBestCrossing(outside, **dest_crossing_poly, dest_point, close_to, comber);
        if (best)
        {
            in_or_mid = PolygonUtils::moveInside(best->first, comber.offset_dist_to_get_from_on_the_polygon_to_outside);
            out = PolygonUtils::moveOutside(best->second, comber.offset_dist_to_get_from_on_the_polygon_to_outside);
        }
        if (fail_on_unavoidable_obstacles && vSize2(out - in_or_mid) > comber.max_crossing_dist2) // moveInside moved still too far
        {
            return false;
        }
    }
    return true;
}


std::shared_ptr<std::pair<ClosestPolygonPoint, ClosestPolygonPoint>> Comb::Crossing::findBestCrossing(const Polygons& outside, ConstPolygonRef from, const Point estimated_start, const Point estimated_end, Comb& comber)
{
    ClosestPolygonPoint* best_in = nullptr;
    ClosestPolygonPoint* best_out = nullptr;
    coord_t best_detour_score = std::numeric_limits<coord_t>::max();
    coord_t best_crossing_dist2;
    std::vector<std::pair<ClosestPolygonPoint, ClosestPolygonPoint>> crossing_out_candidates = PolygonUtils::findClose(from, outside, comber.getOutsideLocToLine());
    bool seen_close_enough_connection = false;
    for (std::pair<ClosestPolygonPoint, ClosestPolygonPoint>& crossing_candidate : crossing_out_candidates)
    {
        const coord_t crossing_dist2 = vSize2(crossing_candidate.first.location - crossing_candidate.second.location);
        if (crossing_dist2 > comber.max_crossing_dist2 * 2)
        { // preliminary filtering
            continue;
        }

        const coord_t dist_to_start = vSize(crossing_candidate.second.location - estimated_start); // use outside location, so that the crossing direction is taken into account
        const coord_t dist_to_end = vSize(crossing_candidate.second.location - estimated_end);
        const coord_t detour_dist = dist_to_start + dist_to_end;
        const coord_t detour_score = crossing_dist2 + detour_dist * detour_dist / 1000; // prefer a closest connection over a detour
        // The detour distance is generally large compared to the crossing distance.
        // While the crossing is generally about 1mm across,
        // the distance between an arbitrary point and the boundary may well be a couple of centimetres.
        // So the crossing_dist2 is about 1.000.000 while the detour_dist_2 is in the order of 400.000.000
        // In the end we just want to choose between two points which have the _same_ crossing distance, modulo rounding error.
        if ((!seen_close_enough_connection && detour_score < best_detour_score) // keep the best as long as we havent seen one close enough (so that we may walk along the polygon to find a closer connection from it in the code below)
            || (!seen_close_enough_connection && crossing_dist2 <= comber.max_crossing_dist2) // make the one which is close enough the best as soon as we see one close enough
            || (seen_close_enough_connection && crossing_dist2 <= comber.max_crossing_dist2 && detour_score < best_detour_score)) // update to keep the best crossing which is close enough already
        {
            if (!seen_close_enough_connection && crossing_dist2 <= comber.max_crossing_dist2)
            {
                seen_close_enough_connection = true;
            }
            best_in = &crossing_candidate.first;
            best_out = &crossing_candidate.second;
            best_detour_score = detour_score;
            best_crossing_dist2 = crossing_dist2;
        }
    }
    if (best_detour_score == std::numeric_limits<coord_t>::max())
    { // i.e. if best_in == nullptr or if best_out == nullptr
        return std::shared_ptr<std::pair<ClosestPolygonPoint, ClosestPolygonPoint>>();
    }
    if (best_crossing_dist2 > comber.max_crossing_dist2)
    { // find closer point on line segments, rather than moving between vertices of the polygons only
        PolygonUtils::walkToNearestSmallestConnection(*best_in, *best_out);
        best_crossing_dist2 = vSize2(best_in->location - best_out->location);
        if (best_crossing_dist2 > comber.max_crossing_dist2)
        {
            return std::shared_ptr<std::pair<ClosestPolygonPoint, ClosestPolygonPoint>>();
        }
    }
    return std::make_shared<std::pair<ClosestPolygonPoint, ClosestPolygonPoint>>(*best_in, *best_out);
}

}//namespace cura<|MERGE_RESOLUTION|>--- conflicted
+++ resolved
@@ -66,42 +66,19 @@
 {
 }
 
-<<<<<<< HEAD
-bool Comb::calc(const ExtruderTrain& train, Point startPoint, Point endPoint, CombPaths& combPaths, bool _startInside, bool _endInside, coord_t max_comb_distance_ignored, bool &unretract_before_last_travel_move)
-=======
-Comb::~Comb()
-{
-    if (inside_loc_to_line_minimum)
-    {
-        delete inside_loc_to_line_minimum;
-    }
-    if (inside_loc_to_line_optimal)
-    {
-        delete inside_loc_to_line_optimal;
-    }
-}
-
 bool Comb::calc(const ExtruderTrain& train, Point start_point, Point end_point, CombPaths& comb_paths, bool _start_inside, bool _end_inside, coord_t max_comb_distance_ignored, bool &unretract_before_last_travel_move)
->>>>>>> 1ba64cf3
-{
-    if (shorterThen(end_point - start_point, max_comb_distance_ignored))
+{
+    if(shorterThen(end_point - start_point, max_comb_distance_ignored))
     {
         return true;
     }
     const Point travel_end_point_before_combing = end_point;
     //Move start and end point inside the optimal comb boundary
     unsigned int start_inside_poly = NO_INDEX;
-<<<<<<< HEAD
-    const bool startInside = moveInside(boundary_inside_optimal, _startInside, inside_loc_to_line_optimal.get(), startPoint, start_inside_poly);
+    const bool start_inside = moveInside(boundary_inside_optimal, _start_inside, inside_loc_to_line_optimal.get(), start_point, start_inside_poly);
 
     unsigned int end_inside_poly = NO_INDEX;
-    const bool endInside = moveInside(boundary_inside_optimal, _endInside, inside_loc_to_line_optimal.get(), endPoint, end_inside_poly);
-=======
-    const bool start_inside = moveInside(boundary_inside_optimal, _start_inside, inside_loc_to_line_optimal, start_point, start_inside_poly);
-
-    unsigned int end_inside_poly = NO_INDEX;
-    const bool end_inside = moveInside(boundary_inside_optimal, _end_inside, inside_loc_to_line_optimal, end_point, end_inside_poly);
->>>>>>> 1ba64cf3
+    const bool end_inside = moveInside(boundary_inside_optimal, _end_inside, inside_loc_to_line_optimal.get(), end_point, end_inside_poly);
 
     unsigned int start_part_boundary_poly_idx = NO_INDEX;		// Added initial value to stop MSVC throwing an exception in debug mode
     unsigned int end_part_boundary_poly_idx = NO_INDEX;
@@ -126,17 +103,10 @@
 
     // Move start and end point inside the minimum comb boundary
     unsigned int start_inside_poly_min = NO_INDEX;
-<<<<<<< HEAD
-    const bool startInsideMin = moveInside(boundary_inside_minimum, _startInside, inside_loc_to_line_minimum.get(), startPoint, start_inside_poly_min);
+    const bool start_inside_min = moveInside(boundary_inside_minimum, _start_inside, inside_loc_to_line_minimum.get(), start_point, start_inside_poly_min);
 
     unsigned int end_inside_poly_min = NO_INDEX;
-    const bool endInsideMin = moveInside(boundary_inside_minimum, _endInside, inside_loc_to_line_minimum.get(), endPoint, end_inside_poly_min);
-=======
-    const bool start_inside_min = moveInside(boundary_inside_minimum, _start_inside, inside_loc_to_line_minimum, start_point, start_inside_poly_min);
-
-    unsigned int end_inside_poly_min = NO_INDEX;
-    const bool end_inside_min = moveInside(boundary_inside_minimum, _end_inside, inside_loc_to_line_minimum, end_point, end_inside_poly_min);
->>>>>>> 1ba64cf3
+    const bool end_inside_min = moveInside(boundary_inside_minimum, _end_inside, inside_loc_to_line_minimum.get(), end_point, end_inside_poly_min);
 
     unsigned int start_part_boundary_poly_idx_min;
     unsigned int end_part_boundary_poly_idx_min;
@@ -164,7 +134,7 @@
     //  INSIDE  |          in_between            |            OUTSIDE     |              in_between         |     INSIDE
     //        ^crossing_1_in     ^crossing_1_mid  ^crossing_1_out        ^crossing_2_out    ^crossing_2_mid   ^crossing_2_in
     //
-    // when startPoint is inside crossing_1_in is of interest
+    // when start_point is inside crossing_1_in is of interest
     // when it is in between inside and outside it is equal to crossing_1_mid
 
     if (perform_z_hops && !perform_z_hops_only_when_collides) //Combing via outside makes combing fail.
@@ -172,28 +142,19 @@
         return false;
     }
 
-<<<<<<< HEAD
     //Find the crossings using the minimum comb boundary, since it's guaranteed to be as close as we can get to the destination.
     //Getting as close as possible prevents exiting the polygon in the wrong direction (e.g. into a hole instead of to the outside).
-    Crossing start_crossing(startPoint, startInsideMin, start_part_idx_min, start_part_boundary_poly_idx_min, boundary_inside_minimum, *inside_loc_to_line_minimum);
-    Crossing end_crossing(endPoint, endInsideMin, end_part_idx_min, end_part_boundary_poly_idx_min, boundary_inside_minimum, *inside_loc_to_line_minimum);
+    Crossing start_crossing(start_point, start_inside_min, start_part_idx_min, start_part_boundary_poly_idx_min, boundary_inside_minimum, *inside_loc_to_line_minimum);
+    Crossing end_crossing(end_point, end_inside_min, end_part_idx_min, end_part_boundary_poly_idx_min, boundary_inside_minimum, *inside_loc_to_line_minimum);
 
     { // find crossing over the in-between area between inside and outside
-        start_crossing.findCrossingInOrMid(partsView_inside_minimum, endPoint);
+        start_crossing.findCrossingInOrMid(partsView_inside_minimum, end_point);
         end_crossing.findCrossingInOrMid(partsView_inside_minimum, start_crossing.in_or_mid);
-=======
-    Crossing start_crossing(start_point, start_inside, start_part_idx, start_part_boundary_poly_idx, boundary_inside_optimal, inside_loc_to_line_optimal);
-    Crossing end_crossing(end_point, end_inside, end_part_idx, end_part_boundary_poly_idx, boundary_inside_optimal, inside_loc_to_line_optimal);
-
-    { // find crossing over the in-between area between inside and outside
-        start_crossing.findCrossingInOrMid(partsView_inside_optimal, end_point);
-        end_crossing.findCrossingInOrMid(partsView_inside_optimal, start_crossing.in_or_mid);
->>>>>>> 1ba64cf3
     }
 
     bool skip_avoid_other_parts_path = false;
     if (vSize2(start_crossing.in_or_mid - end_crossing.in_or_mid) < offset_from_inside_to_outside * offset_from_inside_to_outside * 4)
-    { // parts are next to eachother, i.e. the direct crossing will always be smaller than two crossings via outside
+    { // parts are next to each other, i.e. the direct crossing will always be smaller than two crossings via outside
         skip_avoid_other_parts_path = true;
     }
 
@@ -222,27 +183,18 @@
     }
 
     // generate the actual comb paths
-<<<<<<< HEAD
-    if (startInsideMin)
+    if (start_inside_min)
     {
         // start to boundary
         assert(start_crossing.dest_part.size() > 0 && "The part we start inside when combing should have been computed already!");
-        combPaths.emplace_back();
+        comb_paths.emplace_back();
         //If we're inside the optimal bound, first try the optimal combing path. If it fails, use the minimum path instead.
         constexpr bool fail_for_optimum_bound = true;
-        bool combing_succeeded = startInside && LinePolygonsCrossings::comb(boundary_inside_optimal, *inside_loc_to_line_optimal, startPoint, start_crossing.in_or_mid, combPaths.back(), -offset_dist_to_get_from_on_the_polygon_to_outside, max_comb_distance_ignored, fail_for_optimum_bound);
+        bool combing_succeeded = start_inside && LinePolygonsCrossings::comb(boundary_inside_optimal, *inside_loc_to_line_optimal, start_point, start_crossing.in_or_mid, comb_paths.back(), -offset_dist_to_get_from_on_the_polygon_to_outside, max_comb_distance_ignored, fail_for_optimum_bound);
         if(!combing_succeeded)
         {
-            combing_succeeded = LinePolygonsCrossings::comb(start_crossing.dest_part, *inside_loc_to_line_minimum, startPoint, start_crossing.in_or_mid, combPaths.back(), -offset_dist_to_get_from_on_the_polygon_to_outside, max_comb_distance_ignored, fail_on_unavoidable_obstacles);
-        }
-=======
-    if (start_inside)
-    {
-        // start to boundary
-        assert(start_crossing.dest_part.size() > 0 && "The part we start inside when combing should have been computed already!");
-        comb_paths.emplace_back();
-        bool combing_succeeded = LinePolygonsCrossings::comb(start_crossing.dest_part, *inside_loc_to_line_optimal, start_point, start_crossing.in_or_mid, comb_paths.back(), -offset_dist_to_get_from_on_the_polygon_to_outside, max_comb_distance_ignored, fail_on_unavoidable_obstacles);
->>>>>>> 1ba64cf3
+            combing_succeeded = LinePolygonsCrossings::comb(start_crossing.dest_part, *inside_loc_to_line_minimum, start_point, start_crossing.in_or_mid, comb_paths.back(), -offset_dist_to_get_from_on_the_polygon_to_outside, max_comb_distance_ignored, fail_on_unavoidable_obstacles);
+        }
         if (!combing_succeeded)
         { // Couldn't comb between start point and computed crossing from the start part! Happens for very thin parts when the offset_to_get_off_boundary moves points to outside the polygon
             return false;
@@ -299,22 +251,16 @@
     {
         // boundary to end
         assert(end_crossing.dest_part.size() > 0 && "The part we end up inside when combing should have been computed already!");
-<<<<<<< HEAD
-        combPaths.emplace_back();
+        comb_paths.emplace_back();
         //If we're inside the optimal bound, first try the optimal combing path. If it fails, use the minimum path instead.
         constexpr bool fail_for_optimum_bound = true;
-        bool combing_succeeded = endInside && LinePolygonsCrossings::comb(boundary_inside_optimal, *inside_loc_to_line_optimal, end_crossing.in_or_mid, endPoint, combPaths.back(), -offset_dist_to_get_from_on_the_polygon_to_outside, max_comb_distance_ignored, fail_for_optimum_bound);
+        bool combing_succeeded = end_inside && LinePolygonsCrossings::comb(boundary_inside_optimal, *inside_loc_to_line_optimal, end_crossing.in_or_mid, end_point, comb_paths.back(), -offset_dist_to_get_from_on_the_polygon_to_outside, max_comb_distance_ignored, fail_for_optimum_bound);
         if(!combing_succeeded)
         {
-            combing_succeeded = LinePolygonsCrossings::comb(end_crossing.dest_part, *inside_loc_to_line_minimum, end_crossing.in_or_mid, endPoint, combPaths.back(), -offset_dist_to_get_from_on_the_polygon_to_outside, max_comb_distance_ignored, fail_on_unavoidable_obstacles);
-        }
-=======
-        comb_paths.emplace_back();
-
-        bool combing_succeeded = LinePolygonsCrossings::comb(end_crossing.dest_part, *inside_loc_to_line_optimal, end_crossing.in_or_mid, end_point, comb_paths.back(), -offset_dist_to_get_from_on_the_polygon_to_outside, max_comb_distance_ignored, fail_on_unavoidable_obstacles);
->>>>>>> 1ba64cf3
+            combing_succeeded = LinePolygonsCrossings::comb(end_crossing.dest_part, *inside_loc_to_line_minimum, end_crossing.in_or_mid, end_point, comb_paths.back(), -offset_dist_to_get_from_on_the_polygon_to_outside, max_comb_distance_ignored, fail_on_unavoidable_obstacles);
+        }
         // If the endpoint of the travel path changes with combing, then it means that we are moving to an outer wall
-        // and we should unretract before the last travel move when travelling to that outer wall
+        // and we should unretract before the last travel move when traveling to that outer wall
         unretract_before_last_travel_move = combing_succeeded && end_point != travel_end_point_before_combing;
         if (!combing_succeeded)
         { // Couldn't comb between end point and computed crossing to the end part! Happens for very thin parts when the offset_to_get_off_boundary moves points to outside the polygon
