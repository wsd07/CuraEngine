//Copyright (c) 2019 Ultimaker B.V.
//CuraEngine is released under the terms of the AGPLv3 or higher.

#include <gtest/gtest.h>

#include <../src/utils/IntPoint.h> //Creating and testing with points.
#include <../src/utils/polygon.h> //Creating polygons to test with.
#include <../src/utils/polygonUtils.h> //The class under test.

namespace cura
{

struct MoveInsideParameters
{
    Point close_to;
    coord_t distance;
    Point supposed;

    MoveInsideParameters(Point close_to, const coord_t distance, Point supposed)
    : close_to(close_to)
    , distance(distance)
    , supposed(supposed)
    {
    }
};

class MoveInsideTest : public testing::TestWithParam<MoveInsideParameters>
{
public:
    Polygon test_square;
    Polygon pointy_square;

    void SetUp()
    {
        test_square.emplace_back(0, 0);
        test_square.emplace_back(100, 0);
        test_square.emplace_back(100, 100);
        test_square.emplace_back(0, 100);

        pointy_square.emplace_back(0, 0);
        pointy_square.emplace_back(47, 0);
        pointy_square.emplace_back(50, 80);
        pointy_square.emplace_back(53, 0);
        pointy_square.emplace_back(100, 0);
        pointy_square.emplace_back(100, 100);
        pointy_square.emplace_back(55, 100);
        pointy_square.emplace_back(50, 180);
        pointy_square.emplace_back(45, 100);
        pointy_square.emplace_back(0, 100);
    }
};

TEST_P(MoveInsideTest, MoveInside)
{
    const MoveInsideParameters parameters = GetParam();
    const ClosestPolygonPoint cpp = PolygonUtils::findClosest(parameters.close_to, test_square);
    Point result = PolygonUtils::moveInside(cpp, parameters.distance);
    ASSERT_LE(vSize(result - parameters.supposed), 10)
        << parameters.close_to << " moved with " << parameters.distance << " micron inside to " << result << " rather than " << parameters.supposed << ".\n"
        << "\tPS: dist to boundary computed = " << vSize(cpp.location - result) << "; vs supposed = " << vSize(cpp.location - parameters.supposed) << ".\n"
        << "\tclosest_point = " << cpp.location << " at index " << cpp.point_idx << ".";
}

TEST_P(MoveInsideTest, MoveInside2)
{
    const MoveInsideParameters parameters = GetParam();
    Polygons polys;
    polys.add(test_square);
    Point result = parameters.close_to;
    PolygonUtils::moveInside2(polys, result, parameters.distance);
    ASSERT_LE(vSize(result - parameters.supposed), 10) << parameters.close_to << " moved with " << parameters.distance << " micron inside to " << result << "rather than " << parameters.supposed << ".";
}

<<<<<<< HEAD
INSTANTIATE_TEST_SUITE_P(MoveInsideInstantiation, MoveInsideTest, testing::Values(
=======
INSTANTIATE_TEST_CASE_P(MoveInsideInstantiation, MoveInsideTest, testing::Values(
>>>>>>> d8310583
    MoveInsideParameters(Point(110, 110), 28, Point(80, 80)), //Near a corner, moving inside.
    MoveInsideParameters(Point(50, 110), 20, Point(50, 80)), //Near an edge, moving inside.
    MoveInsideParameters(Point(110, 110), -28, Point(120, 120)), //Near a corner, moving outside.
    MoveInsideParameters(Point(50, 110), -20, Point(50, 120)), //Near an edge, moving outside.
    MoveInsideParameters(Point(110, 105), 28, Point(80, 80)), //Near a corner but not exactly diagonal.
    MoveInsideParameters(Point(100, 50), 20, Point(80, 50)), //Starting on the border.
    MoveInsideParameters(Point(80, 50), 20, Point(80, 50)), //Already inside.
    MoveInsideParameters(Point(110, 50), 0, Point(100, 50)), //Not keeping any distance from the border.
    MoveInsideParameters(Point(110, 50), 100000, Point(-99900, 50)) //A very far move.
));

TEST_F(MoveInsideTest, cornerEdgeTest)
{
    const Point close_to(110, 100);
    const Point supposed1(80, 80); //Allow two possible values here, since the behaviour for this edge case is not specified.
    const Point supposed2(72, 100);
    constexpr coord_t distance = 28;
    const ClosestPolygonPoint cpp = PolygonUtils::findClosest(close_to, test_square);
    const Point result = PolygonUtils::moveInside(cpp, distance);

    constexpr coord_t maximum_error = 10;
    ASSERT_TRUE(vSize(result - supposed1) <= maximum_error || vSize(result - supposed2) <= maximum_error)
        << close_to << " moved with " << distance << " micron inside to " << result << " rather than " << supposed1 << " or " << supposed2 << ".\n"
        << "\tPS: dist to boundary computed = " << vSize(cpp.location - result) << "; vs supposed = " << vSize(cpp.location - supposed1) << " or " << vSize(cpp.location - supposed2) << ".\n"
        << "\tclosest point = " << cpp.location << " at index " << cpp.point_idx << ".";
}

TEST_F(MoveInsideTest, middleTest)
{
    const Point close_to(50, 50);
    const Point supposed1(80, 50); //Allow four possible values here, since the behaviour for this edge case is not specified.
    const Point supposed2(50, 80);
    const Point supposed3(20, 50);
    const Point supposed4(50, 20);
    constexpr coord_t distance = 20;
    const ClosestPolygonPoint cpp = PolygonUtils::findClosest(close_to, test_square);
    const Point result = PolygonUtils::moveInside(cpp, distance);

    constexpr coord_t maximum_error = 10;
    ASSERT_TRUE(vSize(result - supposed1) <= maximum_error || vSize(result - supposed2) <= maximum_error || vSize(result - supposed3) <= maximum_error || vSize(result - supposed4) <= maximum_error)
        << close_to << " moved with " << distance << " micron inside to " << result << " rather than " << supposed1 << ", " << supposed2 << ", " << supposed3 << " or " << supposed4 << ".\n"
        << "\tPS: dist to boundary computed = " << vSize(cpp.location - result) << "; vs supposed = " << vSize(cpp.location - supposed1) << ", " << vSize(cpp.location - supposed2) << ", " << vSize(cpp.location - supposed3) << " or " << vSize(cpp.location - supposed4) << ".\n"
        << "\tclosest point = " << cpp.location << " at index " << cpp.point_idx << ".";
}

TEST_F(MoveInsideTest, middleTestPenalty)
{
    const Point close_to(50, 50);
    const Point supposed(80, 50); 
    const Point preferred_dir(120, 60);
    constexpr coord_t distance = 20;
    const ClosestPolygonPoint cpp = PolygonUtils::findClosest(close_to, test_square, [preferred_dir](Point candidate) { return vSize2(candidate - preferred_dir); } );
    const Point result = PolygonUtils::moveInside(cpp, distance);

    ASSERT_LE(vSize(result - supposed), 10)
        << close_to << " moved with " << distance << " micron inside to " << result << " rather than " << supposed << ".\n"
        << "\tPS: dist to boundary computed = " << vSize(cpp.location - result) << "; vs supposed = " << vSize(cpp.location - supposed) << ".\n"
        << "\tclosest point = " << cpp.location << " at index " << cpp.point_idx << ".";
}

TEST_F(MoveInsideTest, cornerEdgeTest2)
{
    const Point close_to(110, 100);
    const Point supposed1(80, 80); //Allow two possible values here, since the behaviour for this edge case is not specified.
    const Point supposed2(72, 100);
    constexpr coord_t distance = 28;
    Polygons polys;
    polys.add(test_square);
    Point result = close_to;
    PolygonUtils::moveInside2(polys, result, distance);

    constexpr coord_t maximum_error = 10;
    ASSERT_TRUE(vSize(result - supposed1) <= maximum_error || vSize(result - supposed2) <= maximum_error)
        << close_to << " moved with " << distance << " micron inside to " << result << " rather than " << supposed1 << " or " << supposed2 << ".";
}

TEST_F(MoveInsideTest, pointyCorner)
{
    const Point from(55, 100); //Above pointy bit.
    Point result(from);
    Polygons inside;
    inside.add(pointy_square);
    ClosestPolygonPoint cpp = PolygonUtils::ensureInsideOrOutside(inside, result, 10);

    ASSERT_NE(cpp.point_idx, NO_INDEX) << "Couldn't ensure point inside close to " << from << ".";
    ASSERT_NE(cpp.poly_idx, NO_INDEX) << "Couldn't ensure point inside close to " << from << ".";
    ASSERT_TRUE(inside.inside(result)) << from << " couldn't be moved inside.";
}

TEST_F(MoveInsideTest, pointyCornerFail)
{
    //Should fail with normal moveInside2 (and the like).
    const Point from(55, 170); //Above pointy bit.
    Point result(from);
    Polygons inside;
    inside.add(pointy_square);
    
    ClosestPolygonPoint cpp = PolygonUtils::moveInside2(inside, result, 10);
    ASSERT_NE(cpp.point_idx, NO_INDEX) << "Couldn't ensure point inside close to " << from << ".";
    ASSERT_NE(cpp.poly_idx, NO_INDEX) << "Couldn't ensure point inside close to " << from << ".";
    ASSERT_FALSE(inside.inside(result)) << from << " could be moved inside, while it was designed to fail.";
}

TEST_F(MoveInsideTest, outsidePointyCorner)
{
    const Point from(60, 70); //Above pointy bit.
    Point result(from);
    const Point supposed(50, 70); //10 below pointy bit.
    Polygons inside;
    inside.add(pointy_square);

    const ClosestPolygonPoint cpp = PolygonUtils::ensureInsideOrOutside(inside, result, -10);
    ASSERT_NE(cpp.point_idx, NO_INDEX) << "Couldn't ensure point inside close to " << from << ".";
    ASSERT_NE(cpp.poly_idx, NO_INDEX) << "Couldn't ensure point inside close to " << from << ".";
    ASSERT_TRUE(!inside.inside(result)) << from << " couldn't be moved outside.";
}

TEST_F(MoveInsideTest, outsidePointyCornerFail)
{
    //Should fail with normal moveInside2 (and the like).
    const Point from(60, 70); //Above pointy bit.
    Point result(from);
    const Point supposed(50, 70); //10 below pointy bit.
    Polygons inside;
    inside.add(pointy_square);

    const ClosestPolygonPoint cpp = PolygonUtils::moveInside2(inside, result, -10);
    ASSERT_NE(cpp.point_idx, NO_INDEX) << "Couldn't ensure point inside close to " << from << ".";
    ASSERT_NE(cpp.poly_idx, NO_INDEX) << "Couldn't ensure point inside close to " << from << ".";
    ASSERT_FALSE(!inside.inside(result)) << from << " could be moved outside to " << result << ", while it was designed to fail.";
}

struct FindCloseParameters
{
    Point close_to;
    Point supposed;
    coord_t cell_size;
    std::function<int(Point)>* penalty_function;

    FindCloseParameters(const Point close_to, const Point supposed, const coord_t cell_size, std::function<int(Point)>* penalty_function = nullptr)
    : close_to(close_to)
    , supposed(supposed)
    , cell_size(cell_size)
    , penalty_function(penalty_function)
    {
    }
};

class FindCloseTest : public testing::TestWithParam<FindCloseParameters>
{
public:
    Polygon test_square;

    void SetUp()
    {
        test_square.emplace_back(0, 0);
        test_square.emplace_back(100, 0);
        test_square.emplace_back(100, 100);
        test_square.emplace_back(0, 100);
    }
};

TEST_P(FindCloseTest, FindClose)
{
    const FindCloseParameters parameters = GetParam();
    Polygons polygons;
    polygons.add(test_square);
    SparseLineGrid<PolygonsPointIndex, PolygonsPointIndexSegmentLocator>* loc_to_line = PolygonUtils::createLocToLineGrid(polygons, parameters.cell_size);

    std::optional<ClosestPolygonPoint> cpp;
    if (parameters.penalty_function)
    {
        cpp = PolygonUtils::findClose(parameters.close_to, polygons, *loc_to_line, *parameters.penalty_function);
    }
    else
    {
        cpp = PolygonUtils::findClose(parameters.close_to, polygons, *loc_to_line);
    }

    if (cpp)
    {
        const Point result = cpp->location;
        ASSERT_LE(vSize(result - parameters.supposed), 10) << "Close to " << parameters.close_to << " we found " << result << " rather than " << parameters.supposed << ".\n";
    }
    else
    {
        FAIL() << "Couldn't find anything close to " << parameters.close_to << " (should have been " << parameters.supposed << ").\n";
    }
}

/*
 * Test penalty function to use with findClose.
 */
std::function<int(Point)> testPenalty([](Point candidate)
{
   return -vSize2(candidate - Point(50, 100)); //The further from 50, 100, the lower the penalty.
});

<<<<<<< HEAD
INSTANTIATE_TEST_SUITE_P(FindCloseInstantiation, FindCloseTest, testing::Values(
=======
INSTANTIATE_TEST_CASE_P(FindCloseInstantiation, FindCloseTest, testing::Values(
>>>>>>> d8310583
    FindCloseParameters(Point(110, 110), Point(100, 100), 15), //Near a corner.
    FindCloseParameters(Point(50, 110), Point(50, 100), 15), //Near a side.
    FindCloseParameters(Point(50, 50), Point(50, 0), 60, &testPenalty) //Using a penalty function.
));

class PolygonUtilsTest : public testing::Test
{
public:
    Polygons test_squares;

    PolygonUtilsTest()
    {
        Polygon test_square;
        test_square.emplace_back(0, 0);
        test_square.emplace_back(100, 0);
        test_square.emplace_back(100, 100);
        test_square.emplace_back(0, 100);
        test_squares.add(test_square);
    }
};

TEST_F(PolygonUtilsTest, spreadDotsSegment)
{
    std::vector<ClosestPolygonPoint> supposed;
    supposed.emplace_back(Point(50, 0), 0, test_squares[0], 0);
    supposed.emplace_back(Point(100, 0), 1, test_squares[0], 0);
    supposed.emplace_back(Point(100, 50), 1, test_squares[0], 0);

    std::vector<ClosestPolygonPoint> result;
    PolygonUtils::spreadDots(PolygonsPointIndex(&test_squares, 0, 0), PolygonsPointIndex(&test_squares, 0, 2), 3, result);

    ASSERT_EQ(result.size(), supposed.size());
    for (size_t point_idx = 0; point_idx < result.size(); point_idx++)
    {
        EXPECT_EQ(result[point_idx].p(), supposed[point_idx].p());
    }
}

TEST_F(PolygonUtilsTest, spreadDotsFull)
{
    std::vector<ClosestPolygonPoint> supposed;
    supposed.emplace_back(Point(0, 0), 0, test_squares[0], 0);
    supposed.emplace_back(Point(50, 0), 0, test_squares[0], 0);
    supposed.emplace_back(Point(100, 0), 1, test_squares[0], 0);
    supposed.emplace_back(Point(100, 50), 1, test_squares[0], 0);
    supposed.emplace_back(Point(100, 100), 2, test_squares[0], 0);
    supposed.emplace_back(Point(50, 100), 2, test_squares[0], 0);
    supposed.emplace_back(Point(0, 100), 3, test_squares[0], 0);
    supposed.emplace_back(Point(0, 50), 3, test_squares[0], 0);

    std::vector<ClosestPolygonPoint> result;
    PolygonUtils::spreadDots(PolygonsPointIndex(&test_squares, 0, 0), PolygonsPointIndex(&test_squares, 0, 0), 8, result);

    ASSERT_EQ(result.size(), supposed.size());
    for (size_t point_idx = 0; point_idx < result.size(); point_idx++)
    {
        EXPECT_EQ(result[point_idx].p(), supposed[point_idx].p());
    }
}

struct GetNextParallelIntersectionParameters
{
    std::optional<Point> predicted;
    Point start_point;
    Point line_to;
    bool forward;
    coord_t dist;

    GetNextParallelIntersectionParameters(const std::optional<Point> predicted, const Point start_point, const Point line_to, const bool forward, const coord_t dist)
    : predicted(predicted)
    , start_point(start_point)
    , line_to(line_to)
    , forward(forward)
    , dist(dist)
    {
    }
};

class GetNextParallelIntersectionTest : public testing::TestWithParam<GetNextParallelIntersectionParameters>
{
public:
    Polygons test_squares;

    GetNextParallelIntersectionTest()
    {
        Polygon test_square;
        test_square.emplace_back(0, 0);
        test_square.emplace_back(100, 0);
        test_square.emplace_back(100, 100);
        test_square.emplace_back(0, 100);
        test_squares.add(test_square);
    }
};

TEST_P(GetNextParallelIntersectionTest, GetNextParallelIntersection)
{
    const GetNextParallelIntersectionParameters parameters = GetParam();
    const ClosestPolygonPoint start = PolygonUtils::findClosest(parameters.start_point, test_squares);
    std::optional<ClosestPolygonPoint> computed = PolygonUtils::getNextParallelIntersection(start, parameters.line_to, parameters.dist, parameters.forward);

    ASSERT_EQ(bool(parameters.predicted), bool(computed)) << "An answer was predicted but not computed, or computed but not predicted.";
    if (parameters.predicted)
    {
        ASSERT_LT(vSize(*parameters.predicted - computed->p()), 10) << "Result was " << computed->p() << " while it was predicted to be " << *parameters.predicted << "!";
    }
}

<<<<<<< HEAD
INSTANTIATE_TEST_SUITE_P(GetNextParallelIntersectionInstantiation, GetNextParallelIntersectionTest, testing::Values(
=======
INSTANTIATE_TEST_CASE_P(GetNextParallelIntersectionInstantiation, GetNextParallelIntersectionTest, testing::Values(
>>>>>>> d8310583
    GetNextParallelIntersectionParameters(Point(0, 40), Point(20, 100), Point(150, 200), true, 35),
    GetNextParallelIntersectionParameters(Point(37, 100), Point(80, 100), Point(150, 200), true, 35),
    GetNextParallelIntersectionParameters(Point(70, 100), Point(20, 100), Point(120, 200), false, 35),
    GetNextParallelIntersectionParameters(Point(0, 0), Point(50, 100), Point(150, 200), true, 35),
    GetNextParallelIntersectionParameters(Point(60, 0), Point(10, 0), Point(-90, -100), true, 35),
    GetNextParallelIntersectionParameters(Point(0, 40), Point(10, 0), Point(-90, -100), false, 35),
    GetNextParallelIntersectionParameters(Point(0, 75), Point(50, 100), Point(150, 100), true, 25),
    GetNextParallelIntersectionParameters(Point(25, 100), Point(50, 100), Point(50, 200), true, 25),
    GetNextParallelIntersectionParameters(std::optional<Point>(), Point(100, 100), Point(200, 200), true, 80),
    GetNextParallelIntersectionParameters(Point(0, 45), Point(5, 100), Point(105, 200), true, 35)
));

}<|MERGE_RESOLUTION|>--- conflicted
+++ resolved
@@ -71,11 +71,7 @@
     ASSERT_LE(vSize(result - parameters.supposed), 10) << parameters.close_to << " moved with " << parameters.distance << " micron inside to " << result << "rather than " << parameters.supposed << ".";
 }
 
-<<<<<<< HEAD
-INSTANTIATE_TEST_SUITE_P(MoveInsideInstantiation, MoveInsideTest, testing::Values(
-=======
 INSTANTIATE_TEST_CASE_P(MoveInsideInstantiation, MoveInsideTest, testing::Values(
->>>>>>> d8310583
     MoveInsideParameters(Point(110, 110), 28, Point(80, 80)), //Near a corner, moving inside.
     MoveInsideParameters(Point(50, 110), 20, Point(50, 80)), //Near an edge, moving inside.
     MoveInsideParameters(Point(110, 110), -28, Point(120, 120)), //Near a corner, moving outside.
@@ -274,11 +270,7 @@
    return -vSize2(candidate - Point(50, 100)); //The further from 50, 100, the lower the penalty.
 });
 
-<<<<<<< HEAD
-INSTANTIATE_TEST_SUITE_P(FindCloseInstantiation, FindCloseTest, testing::Values(
-=======
 INSTANTIATE_TEST_CASE_P(FindCloseInstantiation, FindCloseTest, testing::Values(
->>>>>>> d8310583
     FindCloseParameters(Point(110, 110), Point(100, 100), 15), //Near a corner.
     FindCloseParameters(Point(50, 110), Point(50, 100), 15), //Near a side.
     FindCloseParameters(Point(50, 50), Point(50, 0), 60, &testPenalty) //Using a penalty function.
@@ -386,11 +378,7 @@
     }
 }
 
-<<<<<<< HEAD
-INSTANTIATE_TEST_SUITE_P(GetNextParallelIntersectionInstantiation, GetNextParallelIntersectionTest, testing::Values(
-=======
 INSTANTIATE_TEST_CASE_P(GetNextParallelIntersectionInstantiation, GetNextParallelIntersectionTest, testing::Values(
->>>>>>> d8310583
     GetNextParallelIntersectionParameters(Point(0, 40), Point(20, 100), Point(150, 200), true, 35),
     GetNextParallelIntersectionParameters(Point(37, 100), Point(80, 100), Point(150, 200), true, 35),
     GetNextParallelIntersectionParameters(Point(70, 100), Point(20, 100), Point(120, 200), false, 35),
