--- conflicted
+++ resolved
@@ -60,11 +60,7 @@
             << "Line [" << line_start.X << ", " << line_start.Y << "] -- [" << line_end.X << ", " << line_end.Y << "], point [" << point.X << ", " << point.Y << "], check whether it is beyond was " << static_cast<int>(supposed_is_beyond) << " rather than " << static_cast<int>(actual_is_beyond) << ".";
 }
 
-<<<<<<< HEAD
-INSTANTIATE_TEST_SUITE_P(GetDist2FromLineSegmentInstantiation, GetDist2FromLineSegmentTest, testing::Values(
-=======
 INSTANTIATE_TEST_CASE_P(GetDist2FromLineSegmentInstantiation, GetDist2FromLineSegmentTest, testing::Values(
->>>>>>> d8310583
     GetDist2FromLineSegmentParameters(Point(0, 0), Point(100, 0), Point(25, 3), 9, 0), //Nearby a horizontal line.
     GetDist2FromLineSegmentParameters(Point(0, 0), Point(100, 0), Point(25, 0), 0, 0), //On a horizontal line.
     GetDist2FromLineSegmentParameters(Point(0, 0), Point(100, 0), Point(200, 0), 10000, 1), //Beyond a horizontal line.
@@ -136,11 +132,7 @@
     ASSERT_LE(std::fabs(angle - supposed_angle), maximum_error) << "Corner in " << a << " - " << b << " - " << c << " was computed to have an angle of " << supposed_angle << " instead of " << angle << ".";
 }
 
-<<<<<<< HEAD
-INSTANTIATE_TEST_SUITE_P(GetAngleInstantiation, GetAngleTest, testing::Values(
-=======
 INSTANTIATE_TEST_CASE_P(GetAngleInstantiation, GetAngleTest, testing::Values(
->>>>>>> d8310583
     GetAngleParameters(Point(-100, 0), Point(0, 0), Point(100, 1), 180), //Line.
     GetAngleParameters(Point(-100, 0), Point(0, 0), Point(-100, -100), 315), //-45 degrees.
     GetAngleParameters(Point(-100, 0), Point(0, 0), Point(0, -100), 270), //-90 degrees.
@@ -242,11 +234,7 @@
     }
 }
 
-<<<<<<< HEAD
-INSTANTIATE_TEST_SUITE_P(GetPointOnLineWithDistInstantiation, GetPointOnLineWithDistTest, testing::Values(
-=======
 INSTANTIATE_TEST_CASE_P(GetPointOnLineWithDistInstantiation, GetPointOnLineWithDistTest, testing::Values(
->>>>>>> d8310583
     GetPointOnLineWithDistParameters(Point(110, 30), Point(0, 0), Point(100, 0), 50, Point(70, 0), true),
     GetPointOnLineWithDistParameters(Point(90, 30), Point(0, 0), Point(100, 0), 50, Point(50, 0), true),
     GetPointOnLineWithDistParameters(Point(10, 30), Point(0, 0), Point(100, 0), 50, Point(50, 0), true),
@@ -294,11 +282,7 @@
         << "LinearAlg2D::rotateAround failed: Rotating " << point << " around " << origin << " for " << angle << " degrees resulted in " << supposed_result << " instead of expected " << actual_result << ".";
 }
 
-<<<<<<< HEAD
-INSTANTIATE_TEST_SUITE_P(RotateAroundInstantiation, RotateAroundTest, testing::Values(
-=======
 INSTANTIATE_TEST_CASE_P(RotateAroundInstantiation, RotateAroundTest, testing::Values(
->>>>>>> d8310583
     RotateAroundParameters(Point(25, 30), Point(10, 17), 90, Point(-3, 32)), //90 degrees rotation.
     RotateAroundParameters(Point(25, 30), Point(10, 17), -90, Point(23, 2)), //-90 degrees rotation.
     RotateAroundParameters(Point(-67, 14), Point(50, 50), 0, Point(-67, 14)), //No rotation at all.
